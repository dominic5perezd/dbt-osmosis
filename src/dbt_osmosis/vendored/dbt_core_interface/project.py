#!/usr/bin/env python
"""The interface for interacting with dbt-core.

We package the interface as a single python module that can be imported
and used in other python projects. You do not need to include dbt-core-interface
as a dependency in your project if you do not want to. You can simply copy
the dbt_core_interface folder into your project and import it from there.
"""

# region dbt-core-interface imports & monkey patches

if 1:  # this stops ruff from complaining about the import order
    import dbt.adapters.factory

    # See ... for more info on this monkey patch
    dbt.adapters.factory.get_adapter = lambda config: config.adapter  # type: ignore

import _thread as thread
import base64
import calendar
import cgi
import configparser
import decimal
import email.utils
import functools
import hashlib
import hmac
import http.client as httplib
import itertools
import json
import logging
import mimetypes
import os
import pickle
import re
import sys
import tempfile
import threading
import time
import uuid
import warnings
import weakref
from collections import OrderedDict, UserDict
from collections.abc import MutableMapping as DictMixin
from contextlib import contextmanager, redirect_stdout
from copy import copy
from dataclasses import asdict, dataclass, field
from datetime import date as datedate
from datetime import datetime, timedelta
from enum import Enum
from functools import lru_cache, wraps
from http.cookies import CookieError, Morsel, SimpleCookie
from inspect import getfullargspec
from io import BytesIO
from json import dumps as json_dumps
from json import loads as json_lds
from pathlib import Path
from tempfile import NamedTemporaryFile
from traceback import format_exc, print_exc
from types import FunctionType
from types import ModuleType as new_module  # noqa
from typing import (
    TYPE_CHECKING,
    Any,
    Callable,
    Dict,
    Generator,
    List,
    Optional,
    Tuple,
    Type,
    TypeVar,
    Union,
    cast,
)
from unicodedata import normalize
from urllib.parse import SplitResult as UrlSplitResult
from urllib.parse import quote as urlquote
from urllib.parse import unquote as urlunquote
from urllib.parse import urlencode, urljoin

import dbt.version
import yaml

# We maintain the smallest possible surface area of dbt imports
from dbt.adapters.factory import get_adapter_class_by_name

try:
    # dbt >= 1.8
    from dbt_common.clients.system import make_directory
except ImportError:
    # dbt < 1.8
    from dbt.clients.system import make_directory
from dbt.config.runtime import RuntimeConfig
from dbt.contracts.graph.nodes import ColumnInfo, ManifestNode
from dbt.flags import set_from_args
from dbt.node_types import NodeType
from dbt.parser.manifest import PARTIAL_PARSE_FILE_NAME, ManifestLoader, process_node
from dbt.parser.sql import SqlBlockParser, SqlMacroParser
from dbt.task.sql import SqlCompileRunner
from dbt.tracking import disable_tracking

if TYPE_CHECKING:
    # These imports are only used for type checking
    from agate import Table  # type: ignore  # No stubs for agate
    from dbt.adapters.base import BaseAdapter, BaseRelation  # type: ignore

    try:
        # dbt >= 1.8
        from dbt.adapters.contracts.connection import AdapterResponse
        from dbt_common.semver import VersionSpecifier

    except ImportError:
        # dbt < 1.8
        from dbt.contracts.connection import AdapterResponse
        from dbt.semver import VersionSpecifier
    from dbt.contracts.results import ExecutionResult, RunExecutionResult
    from dbt.task.runnable import ManifestTask

# dbt-core-interface is designed for non-standard use. There is no
# reason to track usage of this package.
disable_tracking()

urlunquote = functools.partial(urlunquote, encoding="latin1")

RAW_CODE = "raw_code"
COMPILED_CODE = "compiled_code"


def default_project_dir() -> Path:
    if "DBT_PROJECT_DIR" in os.environ:
        return Path(os.environ["DBT_PROJECT_DIR"]).resolve()
    paths = list(Path.cwd().parents)
    paths.insert(0, Path.cwd())
    return next((x for x in paths if (x / "dbt_project.yml").exists()), Path.cwd())


def default_profiles_dir() -> Path:
    if "DBT_PROFILES_DIR" in os.environ:
        return Path(os.environ["DBT_PROFILES_DIR"]).resolve()
    return Path.cwd() if (Path.cwd() / "profiles.yml").exists() else Path.home() / ".dbt"


DEFAULT_PROFILES_DIR = str(default_profiles_dir())
DEFAULT_PROJECT_DIR = str(default_project_dir())


def write_manifest_for_partial_parse(self: ManifestLoader):
    """Monkey patch for dbt manifest loader."""
    path = os.path.join(
        self.root_project.project_root,
        self.root_project.target_path,
        PARTIAL_PARSE_FILE_NAME,
    )
    try:
        if self.manifest.metadata.dbt_version != dbt.version.__version__:
            self.manifest.metadata.dbt_version = dbt.version.__version__
        manifest_msgpack = self.manifest.to_msgpack()
        make_directory(os.path.dirname(path))
        with open(path, "wb") as fp:
            fp.write(manifest_msgpack)
    except Exception:
        raise


__all__ = [
    "DbtProject",
    "DbtProjectContainer",
    "DbtAdapterExecutionResult",
    "DbtAdapterCompilationResult",
    "DbtManifestProxy",
    "DbtConfiguration",
    "DEFAULT_PROFILES_DIR",
    "DEFAULT_PROJECT_DIR",
    "ServerRunResult",
    "ServerCompileResult",
    "ServerResetResult",
    "ServerRegisterResult",
    "ServerUnregisterResult",
    "ServerErrorCode",
    "ServerError",
    "ServerErrorContainer",
    "ServerPlugin",
    "run_server",
    "default_project_dir",
    "default_profiles_dir",
    "ColumnInfo",
    "ManifestNode",
]

T = TypeVar("T")
JINJA_CONTROL_SEQUENCES = ["{{", "}}", "{%", "%}", "{#", "#}"]

LOGGER = logging.getLogger(__name__)

__version__ = dbt.version.__version__

# endregion

# region dbt-core-interface core


class DbtCommand(str, Enum):
    """The dbt commands we support."""

    RUN = "run"
    BUILD = "build"
    TEST = "test"
    SEED = "seed"
    RUN_OPERATION = "run-operation"
    LIST = "list"
    SNAPSHOT = "snapshot"


@dataclass
class DbtConfiguration:
    """The configuration for dbt-core."""

    project_dir: str = DEFAULT_PROJECT_DIR
    profiles_dir: str = DEFAULT_PROFILES_DIR
    profile: Optional[str] = None
    target: Optional[str] = None
    threads: int = 1
    single_threaded: bool = True
    _vars: str = "{}"
    # Mutes unwanted dbt output
    quiet: bool = True
    # We need single threaded, simple, jinja parsing -- no rust/pickling
    use_experimental_parser: bool = False
    static_parser: bool = False
    partial_parse: bool = False
    # A required attribute for dbt, not used by our interface
    dependencies: List[str] = field(default_factory=list)
    which: str = None
    DEBUG: bool = False
    REQUIRE_RESOURCE_NAMES_WITHOUT_SPACES: bool = False

    def __post_init__(self) -> None:
        """Post init hook to set single_threaded and remove target if not provided."""
        if self.target is None:
            del self.target
        self.single_threaded = self.threads == 1

    @property
    def vars(self) -> str:
        """Access the vars attribute as a string."""
        return self._vars

    @vars.setter
    def vars(self, v: Union[str, Dict[str, Any]]) -> None:
        """Set the vars attribute as a string or dict.

        If dict then it will be converted to a string which is what dbt expects.
        """
        if isinstance(v, str):
            v = yaml.safe_load(v)
        self._vars = v


class DbtManifestProxy(UserDict):  # type: ignore
    """Proxy for manifest dictionary object.

    If we need mutation then we should create a copy of the dict or interface with the dbt-core manifest object instead.
    """

    def _readonly(self, *args: Any, **kwargs: Any) -> None:
        raise RuntimeError("Cannot modify DbtManifestProxy")

    __setitem__ = _readonly
    __delitem__ = _readonly
    pop = _readonly  # type: ignore
    popitem = _readonly  # type: ignore
    clear = _readonly
    update = _readonly  # type: ignore
    setdefault = _readonly  # type: ignore


@dataclass
class DbtAdapterExecutionResult:
    """Interface for execution results.

    This keeps us 1 layer removed from dbt interfaces which may change.
    """

    adapter_response: "AdapterResponse"
    table: "Table"
    raw_code: str
    compiled_code: str


@dataclass
class DbtAdapterCompilationResult:
    """Interface for compilation results.

    This keeps us 1 layer removed from dbt interfaces which may change.
    """

    raw_code: str
    compiled_code: str
    node: "ManifestNode"
    injected_code: Optional[str] = None


class DbtTaskConfiguration:
    """A container for task configuration with sane defaults.

    Users should enforce an interface for their tasks via a factory method that returns an instance of this class.
    """

    def __init__(self, profile: str, target: str, **kwargs: Any) -> None:
        """Initialize the task configuration."""
        self.profile: str = profile
        self.target: str = target
        self.kwargs: Dict[str, Any] = kwargs or {}
        self.threads: int = kwargs.get("threads", 1)
        self.single_threaded: bool = kwargs.get("single_threaded", self.threads == 1)
        self.state_id: Optional[str] = kwargs.get("state_id")
        self.version_check: bool = kwargs.get("version_check", False)
        self.resource_types: Optional[List[str]] = kwargs.get("resource_types")
        self.models: Union[None, str, List[str]] = kwargs.get("models")
        self.select: Union[None, str, List[str]] = kwargs.get("select")
        self.exclude: Union[None, str, List[str]] = kwargs.get("exclude")
        self.selector_name: Optional[str] = kwargs.get("selector_name")
        self.state: Optional[str] = kwargs.get("state")
        self.defer: bool = kwargs.get("defer", False)
        self.fail_fast: bool = kwargs.get("fail_fast", False)
        self.full_refresh: bool = kwargs.get("full_refresh", False)
        self.store_failures: bool = kwargs.get("store_failures", False)
        self.indirect_selection: bool = kwargs.get("indirect_selection", False)
        self.data: bool = kwargs.get("data", False)
        self.schema: bool = kwargs.get("schema", False)
        self.show: bool = kwargs.get("show", False)
        self.output: str = kwargs.get("output", "name")
        self.output_keys: Union[None, str, List[str]] = kwargs.get("output_keys")
        self.macro: Optional[str] = kwargs.get("macro")
        self.args: str = kwargs.get("args", "{}")
        self.quiet: bool = kwargs.get("quiet", True)
        self.defer_state: Path = kwargs.get("defer_state", None)
        self.exclude_resource_types: List[str] = kwargs.get("exclude_resource_types", None)
        self.selector: str = kwargs.get("selector", None)
        self.write_json: bool = kwargs.get("write_json", False)

    @classmethod
    def from_runtime_config(cls, config: RuntimeConfig, **kwargs: Any) -> "DbtTaskConfiguration":
        """Create a task configuration container from a DbtProject's runtime config.

        This is a good example of where static typing is not necessary. Developers can just
        pass in whatever they want and it will be passed through to the task configuration container.
        Users of the library are free to pass in any mapping derived from their own implementation for
        their own custom task.
        """
        threads = kwargs.pop("threads", config.threads)
        kwargs.pop("single_threaded", None)  # This is a derived property
        return cls(
            config.profile_name,
            config.target_name,
            threads=threads,
            single_threaded=threads == 1,
            **kwargs,
        )


class DbtProject:
    """Container for a dbt project.

    The dbt attribute is the primary interface for dbt-core. The adapter attribute is the primary interface for the dbt adapter.
    """

    ADAPTER_TTL = 3600

    def __init__(
        self,
        target: Optional[str] = None,
        profiles_dir: str = DEFAULT_PROFILES_DIR,
        project_dir: str = DEFAULT_PROJECT_DIR,
        threads: int = 1,
        vars: Optional[str] = None,
        profile: Optional[str] = None,
    ) -> None:
        """Initialize the DbtProject."""
        self.base_config = DbtConfiguration(
            threads=threads,
            target=target,
            profiles_dir=profiles_dir or DEFAULT_PROFILES_DIR,
            project_dir=project_dir or DEFAULT_PROJECT_DIR,
            profile=profile,
        )
        if vars is None:
            vars = "{}"
        self.base_config.vars = vars

        # Mutexes
        self.adapter_mutex = threading.Lock()
        self.parsing_mutex = threading.Lock()
        self.manifest_mutation_mutex = threading.Lock()

        # First time initialization
        self.parse_project(init=True)

        # Utilities
        self._sql_parser: Optional[SqlBlockParser] = None
        self._macro_parser: Optional[SqlMacroParser] = None

    @classmethod
    def from_config(cls, config: DbtConfiguration) -> "DbtProject":
        """Instatiate the DbtProject directly from a DbtConfiguration instance."""
        return cls(
            target=config.target,
            profiles_dir=config.profiles_dir,
            project_dir=config.project_dir,
            threads=config.threads,
        )

    def get_adapter_cls(self) -> Type["BaseAdapter"]:
        """Get the adapter class associated with the dbt profile."""
        return get_adapter_class_by_name(self.config.credentials.type)

    def initialize_adapter(self) -> None:
        """Initialize a dbt adapter."""
        if hasattr(self, "_adapter"):
            # Clean up any existing connections, err on the side of runtime
            # resiliency, don't let this fail. Maybe there is a world where
            # it really matters, but I don't think so. Someone can make the case.
            try:
                self._adapter.connections.cleanup_all()
            except Exception as e:
                LOGGER.debug(f"Failed to cleanup adapter connections: {e}")
        # The adapter.setter verifies connection, resets TTL, and updates adapter ref on config
        # this is thread safe by virtue of the adapter_mutex on the adapter.setter
        try:
<<<<<<< HEAD
            from multiprocessing.context import SpawnContext

            mp_context = SpawnContext()
            self.adapter = self.get_adapter_cls()(self.config, mp_context)
        except Exception as e:
            LOGGER.debug(f"Failed to initialize adapter with SpawnContext, trying without it: {e}")
            self.adapter = self.get_adapter_cls()(self.config)
=======
            self.adapter = self.get_adapter_cls()(self.config)
        except TypeError:
            from dbt.mp_context import get_mp_context

            self.adapter = self.get_adapter_cls()(self.config, get_mp_context())
>>>>>>> c93975bf

    @property
    def adapter(self) -> "BaseAdapter":
        """dbt-core adapter with TTL and automatic reinstantiation.

        This supports long running processes that may have their connection to the database terminated by
        the database server. It is transparent to the user.
        """
        if time.time() - self._adapter_created_at > self.ADAPTER_TTL:
            self.initialize_adapter()
        return self._adapter

    @adapter.setter
    def adapter(self, adapter: "BaseAdapter") -> None:
        """Verify connection and reset TTL on adapter set, update adapter prop ref on config."""
        # Ensure safe concurrent access to the adapter
        # Currently we choose to drop attempted mutations while an existing mutation is in progress
        # This is a tradeoff between safety and performance, we could also choose to block
        if self.adapter_mutex.acquire(blocking=False):
            try:
                self._adapter = adapter
                self._adapter.connections.set_connection_name()
                self._adapter_created_at = time.time()
                self.config.adapter = self.adapter  # type: ignore
            finally:
                self.adapter_mutex.release()

    def parse_project(self, init: bool = False) -> None:
        """Parse project on disk.

        Uses the config from `DbtConfiguration` in args attribute, verifies connection to adapters database,
        mutates config, adapter, and dbt attributes. Thread-safe. From an efficiency perspective, this is a
        relatively expensive operation, so we want to avoid doing it more than necessary.
        """
        # Threads will wait here if another thread is parsing the project
        # however, it probably makes sense to not parse the project once the waiter
        # has acquired the lock, TODO: Lets implement a debounce-like buffer here
        with self.parsing_mutex:
            if init:
                set_from_args(self.base_config, self.base_config)
                # We can think of `RuntimeConfig` as a dbt-core "context" object
                # where a `Project` meets a `Profile` and is a superset of them both
                self.config = RuntimeConfig.from_args(self.base_config)
                self.initialize_adapter()

            _project_parser = ManifestLoader(
                self.config,
                self.config.load_dependencies(),
                self.adapter.connections.set_query_header,
            )

            self.manifest = _project_parser.load()
            self.manifest.build_flat_graph()
            _project_parser.save_macros_to_adapter(self.adapter)

            self._sql_parser = None
            self._macro_parser = None

    def safe_parse_project(self, reinit: bool = False) -> None:
        """Safe version of parse_project that will not mutate the config if parsing fails."""
        if reinit:
            self.clear_internal_caches()
        _config_pointer = copy(self.config)
        try:
            self.parse_project(init=reinit)
        except Exception as parse_error:
            self.config = _config_pointer
            raise parse_error
        self.write_manifest_artifact()

    def _verify_connection(self, adapter: "BaseAdapter") -> "BaseAdapter":
        """Verification for adapter + profile.

        Used as a passthrough, this also seeds the master connection.
        """
        try:
            adapter.connections.set_connection_name()
            adapter.debug_query()
        except Exception as query_exc:
            raise RuntimeError("Could not connect to Database") from query_exc
        else:
            return adapter

    def adapter_probe(self) -> bool:
        """Check adapter connection, useful for long running procsesses."""
        if not hasattr(self, "adapter") or self.adapter is None:
            return False
        try:
            with self.adapter.connection_named("osmosis-heartbeat"):
                self.adapter.debug_query()
        except Exception:
            # TODO: Should we preemptively reinitialize the adapter here? or leave it to userland to handle?
            return False
        return True

    def fn_threaded_conn(self, fn: Callable[..., T], *args: Any, **kwargs: Any) -> Callable[..., T]:
        """For jobs which are intended to be submitted to a thread pool."""

        @wraps(fn)
        def _with_conn() -> T:
            self.adapter.connections.set_connection_name()
            return fn(*args, **kwargs)

        return _with_conn

    def generate_runtime_model_context(self, node: "ManifestNode") -> Dict[str, Any]:
        """Wrap dbt context provider."""
        # Purposefully deferred due to its many dependencies
        from dbt.context.providers import generate_runtime_model_context

        return generate_runtime_model_context(node, self.config, self.manifest)

    @property
    def project_name(self) -> str:
        """dbt project name."""
        return self.config.project_name

    @property
    def project_root(self) -> str:
        """dbt project root."""
        return self.config.project_root

    @property
    def manifest_dict(self) -> DbtManifestProxy:
        """dbt manifest dict."""
        return DbtManifestProxy(self.manifest.flat_graph)

    def write_manifest_artifact(self) -> None:
        """Write a manifest.json to disk.

        Because our project is in memory, this is useful for integrating with other tools that
        expect a manifest.json to be present in the target directory.
        """
        artifact_path = os.path.join(
            self.config.project_root, self.config.target_path, "manifest.json"
        )
        self.manifest.write(artifact_path)

    def clear_internal_caches(self) -> None:
        """Clear least recently used caches and reinstantiable container objects."""
        self.compile_code.cache_clear()
        self.unsafe_compile_code.cache_clear()

    def get_ref_node(self, target_model_name: str) -> "ManifestNode":
        """Get a `ManifestNode` from a dbt project model name.

        This is the same as one would in a {{ ref(...) }} macro call.
        """
        return cast(
            "ManifestNode",
            self.manifest.resolve_ref(
                target_model_name=target_model_name,
                target_model_package=None,
                current_project=self.config.project_name,
                node_package=self.config.project_name,
            ),
        )

    def get_source_node(self, target_source_name: str, target_table_name: str) -> "ManifestNode":
        """Get a `ManifestNode` from a dbt project source name and table name.

        This is the same as one would in a {{ source(...) }} macro call.
        """
        return cast(
            "ManifestNode",
            self.manifest.resolve_source(
                target_source_name=target_source_name,
                target_table_name=target_table_name,
                current_project=self.config.project_name,
                node_package=self.config.project_name,
            ),
        )

    def get_node_by_path(self, path: str) -> Optional["ManifestNode"]:
        """Find an existing node given relative file path.

        TODO: We can include Path obj support and make this more robust.
        """
        for node in self.manifest.nodes.values():
            if node.original_file_path == path:
                return node
        return None

    @contextmanager
    def generate_server_node(
        self, sql: str, node_name: str = "anonymous_node"
    ) -> Generator["ManifestNode", None, None]:
        """Get a transient node for SQL execution against adapter.

        This is a context manager that will clear the node after execution and leverages a mutex during manifest mutation.
        """
        with self.manifest_mutation_mutex:
            self._clear_node(node_name)
            sql_node = self.sql_parser.parse_remote(sql, node_name)
            process_node(self.config, self.manifest, sql_node)
            yield sql_node
            self._clear_node(node_name)

    def unsafe_generate_server_node(
        self, sql: str, node_name: str = "anonymous_node"
    ) -> "ManifestNode":
        """Get a transient node for SQL execution against adapter.

        This is faster than `generate_server_node` but does not clear the node after execution.
        That is left to the caller. It is also not thread safe in and of itself and requires the caller to
        manage jitter or mutexes.
        """
        self._clear_node(node_name)
        sql_node = self.sql_parser.parse_remote(sql, node_name)
        process_node(self.config, self.manifest, sql_node)
        return sql_node

    def inject_macro(self, macro_contents: str) -> None:
        """Inject a macro into the project.

        This is useful for testing macros in isolation. It offers unique ways to integrate with dbt.
        """
        macro_overrides = {}
        for node in self.macro_parser.parse_remote(macro_contents):
            macro_overrides[node.unique_id] = node
        self.manifest.macros.update(macro_overrides)

    def get_macro_function(self, macro_name: str) -> Callable[..., Any]:
        """Get macro as a function which behaves like a Python function."""

        def _macro_fn(**kwargs: Any) -> Any:
            return self.adapter.execute_macro(macro_name, self.manifest, kwargs=kwargs)

        return _macro_fn

    def execute_macro(self, macro: str, **kwargs: Any) -> Any:
        """Wrap adapter execute_macro. Execute a macro like a python function."""
        return self.get_macro_function(macro)(**kwargs)

    def adapter_execute(
        self, sql: str, auto_begin: bool = False, fetch: bool = False
    ) -> Tuple["AdapterResponse", "Table"]:
        """Wrap adapter.execute. Execute SQL against database.

        This is more on-the-rails than `execute_code` which intelligently handles jinja compilation provides a proxy result.
        """
        return cast(
            Tuple["AdapterResponse", "Table"],
            self.adapter.execute(sql, auto_begin, fetch),
        )

    def execute_code(self, raw_code: str) -> DbtAdapterExecutionResult:
        """Execute dbt SQL statement against database.

        This is a proxy for `adapter_execute` and the the recommended method for executing SQL against the database.
        """
        # If no jinja chars then these are synonymous
        compiled_code = str(raw_code)
        if has_jinja(raw_code):
            # Jinja found, compile it
            compiled_code = self.compile_code(raw_code).compiled_code
        return DbtAdapterExecutionResult(
            *self.adapter_execute(compiled_code, fetch=True),
            raw_code,
            compiled_code,
        )

    def execute_from_node(self, node: "ManifestNode") -> DbtAdapterExecutionResult:
        """Execute dbt SQL statement against database from a "ManifestNode"."""
        raw_code: str = getattr(node, RAW_CODE)
        compiled_code: Optional[str] = getattr(node, COMPILED_CODE, None)
        if compiled_code:
            # Node is compiled, execute the SQL
            return self.execute_code(compiled_code)
        # Node not compiled
        if has_jinja(raw_code):
            # Node has jinja in its SQL, compile it
            compiled_code = self.compile_from_node(node).compiled_code
        # Execute the SQL
        return self.execute_code(compiled_code or raw_code)

    @lru_cache(maxsize=100)  # noqa: B019
    def compile_code(self, raw_code: str) -> DbtAdapterCompilationResult:
        """Create a node with `generate_server_node` method. Compile generated node.

        Has a retry built in because even uuidv4 cannot gaurantee uniqueness at the speed
        in which we can call this function concurrently. A retry significantly increases the stability.
        """
        temp_node_id = str(uuid.uuid4())
        with self.generate_server_node(raw_code, temp_node_id) as node:
            return self.compile_from_node(node)

    @lru_cache(maxsize=100)  # noqa: B019
    def unsafe_compile_code(self, raw_code: str, retry: int = 3) -> DbtAdapterCompilationResult:
        """Create a node with `unsafe_generate_server_node` method. Compiles the generated node.

        Has a retry built in because even uuid4 cannot gaurantee uniqueness at the speed
        in which we can call this function concurrently. A retry significantly increases the
        stability. This is certainly the fastest way to compile SQL but it is yet to be benchmarked.
        """
        temp_node_id = str(uuid.uuid4())
        try:
            node = self.compile_from_node(self.unsafe_generate_server_node(raw_code, temp_node_id))
        except Exception as compilation_error:
            if retry > 0:
                return self.compile_code(raw_code, retry - 1)
            raise compilation_error
        else:
            return node
        finally:
            self._clear_node(temp_node_id)

    def compile_from_node(self, node: "ManifestNode") -> DbtAdapterCompilationResult:
        """Compiles existing node. ALL compilation passes through this code path.

        Raw SQL is marshalled by the caller into a mock node before being passed into this method.
        Existing nodes can be passed in here directly.
        """
        compiled_node = SqlCompileRunner(
            self.config, self.adapter, node=node, node_index=1, num_nodes=1
        ).compile(self.manifest)
        return DbtAdapterCompilationResult(
            getattr(compiled_node, RAW_CODE),
            getattr(compiled_node, COMPILED_CODE),
            compiled_node,
        )

    def _clear_node(self, name: str = "anonymous_node") -> None:
        """Clear remote node from dbt project."""
        self.manifest.nodes.pop(f"{NodeType.SqlOperation}.{self.project_name}.{name}", None)

    def get_relation(self, database: str, schema: str, name: str) -> Optional["BaseRelation"]:
        """Wrap for `adapter.get_relation`."""
        return self.adapter.get_relation(database, schema, name)

    def relation_exists(self, database: str, schema: str, name: str) -> bool:
        """Interface for checking if a relation exists in the database."""
        return self.adapter.get_relation(database, schema, name) is not None

    def node_exists(self, node: "ManifestNode") -> bool:
        """Interface for checking if a node exists in the database."""
        return self.adapter.get_relation(self.create_relation_from_node(node)) is not None

    def create_relation(self, database: str, schema: str, name: str) -> "BaseRelation":
        """Wrap `adapter.Relation.create`."""
        return self.adapter.Relation.create(database, schema, name)

    def create_relation_from_node(self, node: "ManifestNode") -> "BaseRelation":
        """Wrap `adapter.Relation.create_from`."""
        return self.adapter.Relation.create_from(self.config, node)

    def get_or_create_relation(
        self, database: str, schema: str, name: str
    ) -> Tuple["BaseRelation", bool]:
        """Get relation or create if not exists.

        Returns tuple of relation and boolean result of whether it existed ie: (relation, did_exist).
        """
        ref = self.get_relation(database, schema, name)
        return (
            (ref, True)
            if ref is not None
            else (self.create_relation(database, schema, name), False)
        )

    def create_schema(self, node: "ManifestNode") -> None:
        """Create a schema in the database leveraging dbt-core's builtin macro."""
        self.execute_macro(
            "create_schema",
            kwargs={"relation": self.create_relation_from_node(node)},
        )

    def get_columns_in_node(self, node: "ManifestNode") -> List[Any]:
        """Wrap `adapter.get_columns_in_relation`."""
        return (self.adapter.get_columns_in_relation(self.create_relation_from_node(node)),)

    def get_columns(self, node: "ManifestNode") -> List[str]:
        """Get a list of columns from a compiled node."""
        columns = []
        try:
            columns.extend([c.name for c in self.get_columns_in_node(node)])
        except Exception:
            # TODO: does this fallback make sense?
            original_sql = str(getattr(node, RAW_CODE))
            setattr(node, RAW_CODE, f"SELECT * FROM ({original_sql}) WHERE 1=0")
            result = self.execute_from_node(node)
            setattr(node, RAW_CODE, original_sql), delattr(node, COMPILED_CODE)
            node.compiled = False
            columns.extend(result.table.column_names)
        return columns

    def materialize(
        self, node: "ManifestNode", temporary: bool = True
    ) -> Tuple["AdapterResponse", None]:
        """Materialize a table in the database.

        TODO: This is not fully baked. The API is stable but the implementation is not.
        """
        return self.adapter_execute(
            # Returns CTAS string so send to adapter.execute
            self.execute_macro(
                "create_table_as",
                kwargs={
                    "sql": getattr(node, COMPILED_CODE),
                    "relation": self.create_relation_from_node(node),
                    "temporary": temporary,
                },
            ),
            auto_begin=True,
        )

    @property
    def sql_parser(self) -> SqlBlockParser:
        """A dbt-core SQL parser capable of parsing and adding nodes to the manifest via `parse_remote` which will also return the added node to the caller.

        Note that post-parsing this still typically requires calls to `_process_nodes_for_ref`
        and `_process_sources_for_ref` from the `dbt.parser.manifest` module in order to compile.
        We have higher level methods that handle this for you.
        """
        if self._sql_parser is None:
            self._sql_parser = SqlBlockParser(self.config, self.manifest, self.config)
        return self._sql_parser

    @property
    def macro_parser(self) -> SqlMacroParser:
        """A dbt-core macro parser. Parse macros with `parse_remote` and add them to the manifest.

        We have a higher level method `inject_macro` that handles this for you.
        """
        if self._macro_parser is None:
            self._macro_parser = SqlMacroParser(self.config, self.manifest)
        return self._macro_parser

    def get_task_config(self, **kwargs) -> DbtTaskConfiguration:
        """Get a dbt-core task configuration."""
        threads = kwargs.pop("threads", self.config.threads)
        return DbtTaskConfiguration.from_runtime_config(
            config=self.config, threads=threads, **kwargs
        )

    def get_task_cls(self, typ: DbtCommand) -> Type["ManifestTask"]:
        """Get a dbt-core task class by type.

        This could be overridden to add custom tasks such as linting, etc.
        so long as they are subclasses of `GraphRunnableTask`.
        """
        # These are purposefully deferred imports
        from dbt.task.build import BuildTask
        from dbt.task.list import ListTask
        from dbt.task.run import RunTask
        from dbt.task.run_operation import RunOperationTask
        from dbt.task.seed import SeedTask
        from dbt.task.snapshot import SnapshotTask
        from dbt.task.test import TestTask

        return {
            DbtCommand.RUN: RunTask,
            DbtCommand.BUILD: BuildTask,
            DbtCommand.TEST: TestTask,
            DbtCommand.SEED: SeedTask,
            DbtCommand.LIST: ListTask,
            DbtCommand.SNAPSHOT: SnapshotTask,
            DbtCommand.RUN_OPERATION: RunOperationTask,
        }[typ]

    def get_task(self, typ: DbtCommand, args: DbtTaskConfiguration) -> "ManifestTask":
        """Get a dbt-core task by type."""
        try:
            # DBT 1.8 requires manifest as 2-nd positional argument
            task = self.get_task_cls(typ)(args, self.config, self.manifest)
        except Exception as e:
            raise e
            task = self.get_task_cls(typ)(args, self.config)
        # Render this a no-op on this class instance so that the tasks `run`
        # method plumbing will defer to our existing in memory manifest.
        task.load_manifest = lambda *args, **kwargs: None  # type: ignore
        task.manifest = self.manifest
        return task

    def list(
        self,
        select: Optional[Union[str, List[str]]] = None,
        exclude: Optional[Union[str, List[str]]] = None,
        **kwargs: Dict[str, Any],
    ) -> "ExecutionResult":
        """List resources in the dbt project."""
        select, exclude = marshall_selection_args(select, exclude)
        with redirect_stdout(None):
            return self.get_task(  # type: ignore
                DbtCommand.LIST,
                self.get_task_config(select=select, exclude=exclude, **kwargs),
            ).run()

    def run(
        self,
        select: Optional[Union[str, List[str]]] = None,
        exclude: Optional[Union[str, List[str]]] = None,
        **kwargs: Dict[str, Any],
    ) -> "RunExecutionResult":
        """Run models in the dbt project."""
        select, exclude = marshall_selection_args(select, exclude)
        with redirect_stdout(None):
            return cast(
                "RunExecutionResult",
                self.get_task(
                    DbtCommand.RUN,
                    self.get_task_config(select=select, exclude=exclude, **kwargs),
                ).run(),
            )

    def test(
        self,
        select: Optional[Union[str, List[str]]] = None,
        exclude: Optional[Union[str, List[str]]] = None,
        **kwargs: Dict[str, Any],
    ) -> "ExecutionResult":
        """Test models in the dbt project."""
        select, exclude = marshall_selection_args(select, exclude)
        with redirect_stdout(None):
            return self.get_task(  # type: ignore
                DbtCommand.TEST,
                self.get_task_config(select=select, exclude=exclude, **kwargs),
            ).run()

    def build(
        self,
        select: Optional[Union[str, List[str]]] = None,
        exclude: Optional[Union[str, List[str]]] = None,
        **kwargs: Dict[str, Any],
    ) -> "ExecutionResult":
        """Build resources in the dbt project."""
        select, exclude = marshall_selection_args(select, exclude)
        with redirect_stdout(None):
            return self.get_task(
                DbtCommand.BUILD,
                self.get_task_config(select=select, exclude=exclude, **kwargs),
            ).run()


def marshall_selection_args(
    select: Optional[Union[str, List[str]]] = None,
    exclude: Optional[Union[str, List[str], None]] = None,
) -> Tuple[Union[str, List[str]], Union[str, List[str]]]:
    """Marshall selection arguments to a list of strings."""
    if select is None:
        select = []
    if exclude is None:
        exclude = []
    if isinstance(select, (tuple, set, frozenset)):
        select = list(select)
    if isinstance(exclude, (tuple, set, frozenset)):
        exclude = list(exclude)
    # Permit standalone strings such as "my_model+ @some_other_model"
    # as well as lists of strings such as ["my_model+", "@some_other_model"]
    if not isinstance(select, list):
        select = [select]
    if not isinstance(exclude, list):
        exclude = [exclude]
    return select, exclude


class DbtProjectContainer:
    """Manages multiple DbtProjects.

    A DbtProject corresponds to a single project. This interface is used
    dbt projects in a single process. It enables basic multitenant servers.
    """

    def __init__(self) -> None:
        """Initialize the container."""
        self._projects: Dict[str, DbtProject] = OrderedDict()
        self._default_project: Optional[str] = None

    def get_project(self, project_name: str) -> Optional[DbtProject]:
        """Primary interface to get a project and execute code."""
        return self._projects.get(project_name)

    def get_project_by_root_dir(self, root_dir: str) -> Optional[DbtProject]:
        """Get a project by its root directory."""
        root_dir = os.path.abspath(os.path.normpath(root_dir))
        for project in self._projects.values():
            if os.path.abspath(project.project_root) == root_dir:
                return project
        return None

    def get_default_project(self) -> Optional[DbtProject]:
        """Get the default project which is the earliest project inserted into the container."""
        default_project = self._default_project
        if not default_project:
            return None
        return self._projects.get(default_project)

    def add_project(
        self,
        target: Optional[str] = None,
        profiles_dir: str = DEFAULT_PROFILES_DIR,
        project_dir: Optional[str] = None,
        threads: int = 1,
        vars: str = "{}",
        name_override: str = "",
    ) -> DbtProject:
        """Add a DbtProject with arguments."""
        project = DbtProject(target, profiles_dir, project_dir, threads, vars)
        project_name = name_override or project.config.project_name
        if self._default_project is None:
            self._default_project = project_name
        self._projects[project_name] = project
        return project

    def add_parsed_project(self, project: DbtProject) -> DbtProject:
        """Add an already instantiated DbtProject."""
        self._projects.setdefault(project.config.project_name, project)
        if self._default_project is None:
            self._default_project = project.config.project_name
        return project

    def add_project_from_args(self, config: DbtConfiguration) -> DbtProject:
        """Add a DbtProject from a DbtConfiguration."""
        project = DbtProject.from_config(config)
        self._projects.setdefault(project.config.project_name, project)
        return project

    def drop_project(self, project_name: str) -> None:
        """Drop a DbtProject."""
        project = self.get_project(project_name)
        if project is None:
            return
        # Encourage garbage collection
        project.clear_internal_caches()
        project.adapter.connections.cleanup_all()
        self._projects.pop(project_name)
        if self._default_project == project_name:
            if len(self) > 0:
                self._default_project = list(self._projects.keys())[0]
            else:
                self._default_project = None

    def drop_all_projects(self) -> None:
        """Drop all DbtProject's in the container."""
        self._default_project = None
        for project in self._projects:
            self.drop_project(project)

    def reparse_all_projects(self) -> None:
        """Reparse all projects."""
        for project in self:
            project.safe_parse_project()

    def registered_projects(self) -> List[str]:
        """Grab all registered project names."""
        return list(self._projects.keys())

    def __len__(self) -> int:
        """Allow len(DbtProjectContainer)."""
        return len(self._projects)

    def __getitem__(self, project: str) -> DbtProject:
        """Allow DbtProjectContainer['jaffle_shop']."""
        maybe_project = self.get_project(project)
        if maybe_project is None:
            raise KeyError(project)
        return maybe_project

    def __setitem__(self, name: str, project: DbtProject) -> None:
        """Allow DbtProjectContainer['jaffle_shop'] = DbtProject."""
        if self._default_project is None:
            self._default_project = name
        self._projects[name] = project

    def __delitem__(self, project: str) -> None:
        """Allow del DbtProjectContainer['jaffle_shop']."""
        self.drop_project(project)

    def __iter__(self) -> Generator[DbtProject, None, None]:
        """Allow project for project in DbtProjectContainer."""
        for project in self._projects:
            maybe_project = self.get_project(project)
            if maybe_project is None:
                continue
            yield maybe_project

    def __contains__(self, project: str) -> bool:
        """Allow 'jaffle_shop' in DbtProjectContainer."""
        return project in self._projects

    def __repr__(self) -> str:
        """Canonical string representation of DbtProjectContainer instance."""
        return "\n".join(
            f"Project: {project.project_name}, Dir: {project.project_root}" for project in self
        )


def has_jinja(query: str) -> bool:
    """Check if a query contains any Jinja control sequences."""
    return any(seq in query for seq in JINJA_CONTROL_SEQUENCES)


def semvar_to_tuple(semvar: "VersionSpecifier") -> Tuple[int, int, int]:
    """Convert a semvar to a tuple of ints."""
    return (int(semvar.major or 0), int(semvar.minor or 0), int(semvar.patch or 0))


# endregion

# region bottle.py


def _cli_parse(args):  # pragma: no coverage
    from argparse import ArgumentParser

    parser = ArgumentParser(prog=args[0], usage="%(prog)s [options] package.module:app")
    opt = parser.add_argument
    opt("--version", action="store_true", help="show version number.")
    opt("-b", "--bind", metavar="ADDRESS", help="bind socket to ADDRESS.")
    opt("-s", "--server", default="wsgiref", help="use SERVER as backend.")
    opt("-p", "--plugin", action="append", help="install additional plugin/s.")
    opt("-c", "--conf", action="append", metavar="FILE", help="load config values from FILE.")
    opt("-C", "--param", action="append", metavar="NAME=VALUE", help="override config values.")
    opt("--debug", action="store_true", help="start server in debug mode.")
    opt("--reload", action="store_true", help="auto-reload on file changes.")
    opt("app", help="WSGI app entry point.", nargs="?")

    cli_args = parser.parse_args(args[1:])

    return cli_args, parser


py = sys.version_info
py3k = py.major > 2


def getargspec(func):
    spec = getfullargspec(func)
    kwargs = makelist(spec[0]) + makelist(spec.kwonlyargs)
    return kwargs, spec[1], spec[2], spec[3]


basestring = str
unicode = str
json_loads = lambda s: json_lds(touni(s))
callable = lambda x: hasattr(x, "__call__")
imap = map


def _raise(*a):
    raise a[0](a[1]).with_traceback(a[2])


# Some helpers for string/byte handling
def tob(s, enc="utf8"):
    if isinstance(s, unicode):
        return s.encode(enc)
    return b"" if s is None else bytes(s)


def touni(s, enc="utf8", err="strict"):
    if isinstance(s, bytes):
        return s.decode(enc, err)
    return unicode("" if s is None else s)


tonat = touni if py3k else tob


def _stderr(*args):
    try:
        print(*args, file=sys.stderr)
    except (OSError, AttributeError):
        pass  # Some environments do not allow printing (mod_wsgi)


# A bug in functools causes it to break if the wrapper is an instance method
def update_wrapper(wrapper, wrapped, *a, **ka):
    try:
        functools.update_wrapper(wrapper, wrapped, *a, **ka)
    except AttributeError:
        pass


# These helpers are used at module level and need to be defined first.
# And yes, I know PEP-8, but sometimes a lower-case classname makes more sense.


def depr(major, minor, cause, fix):
    text = (
        "Warning: Use of deprecated feature or API. (Deprecated in Bottle-%d.%d)\n"
        "Cause: %s\n"
        "Fix: %s\n" % (major, minor, cause, fix)
    )
    if DEBUG == "strict":
        raise DeprecationWarning(text)
    warnings.warn(text, DeprecationWarning, stacklevel=3)
    return DeprecationWarning(text)


def makelist(data):  # This is just too handy
    if isinstance(data, (tuple, list, set, dict)):
        return list(data)
    elif data:
        return [data]
    else:
        return []


class DictProperty:
    """Property that maps to a key in a local dict-like attribute."""

    def __init__(self, attr, key=None, read_only=False):
        self.attr, self.key, self.read_only = attr, key, read_only

    def __call__(self, func):
        functools.update_wrapper(self, func, updated=[])
        self.getter, self.key = func, self.key or func.__name__
        return self

    def __get__(self, obj, cls):
        if obj is None:
            return self
        key, storage = self.key, getattr(obj, self.attr)
        if key not in storage:
            storage[key] = self.getter(obj)
        return storage[key]

    def __set__(self, obj, value):
        if self.read_only:
            raise AttributeError("Read-Only property.")
        getattr(obj, self.attr)[self.key] = value

    def __delete__(self, obj):
        if self.read_only:
            raise AttributeError("Read-Only property.")
        del getattr(obj, self.attr)[self.key]


class cached_property:
    """A property that is only computed once per instance and then replaces
    itself with an ordinary attribute. Deleting the attribute resets the
    property."""

    def __init__(self, func):
        update_wrapper(self, func)
        self.func = func

    def __get__(self, obj, cls):
        if obj is None:
            return self
        value = obj.__dict__[self.func.__name__] = self.func(obj)
        return value


class lazy_attribute:
    """A property that caches itself to the class object."""

    def __init__(self, func):
        functools.update_wrapper(self, func, updated=[])
        self.getter = func

    def __get__(self, obj, cls):
        value = self.getter(cls)
        setattr(cls, self.__name__, value)
        return value


class BottleException(Exception):
    """A base class for exceptions used by bottle."""

    pass


class RouteError(BottleException):
    """This is a base class for all routing related exceptions"""


class RouteReset(BottleException):
    """If raised by a plugin or request handler, the route is reset and all
    plugins are re-applied."""


class RouterUnknownModeError(RouteError):
    pass


class RouteSyntaxError(RouteError):
    """The route parser found something not supported by this router."""


class RouteBuildError(RouteError):
    """The route could not be built."""


def _re_flatten(p):
    """Turn all capturing groups in a regular expression pattern into
    non-capturing groups."""
    if "(" not in p:
        return p
    return re.sub(
        r"(\\*)(\(\?P<[^>]+>|\((?!\?))",
        lambda m: m.group(0) if len(m.group(1)) % 2 else m.group(1) + "(?:",
        p,
    )


class Router:
    """A Router is an ordered collection of route->target pairs. It is used to
    efficiently match WSGI requests against a number of routes and return
    the first target that satisfies the request. The target may be anything,
    usually a string, ID or callable object. A route consists of a path-rule
    and a HTTP method.

    The path-rule is either a static path (e.g. `/contact`) or a dynamic
    path that contains wildcards (e.g. `/wiki/<page>`). The wildcard syntax
    and details on the matching order are described in docs:`routing`.
    """

    default_pattern = "[^/]+"
    default_filter = "re"

    #: The current CPython regexp implementation does not allow more
    #: than 99 matching groups per regular expression.
    _MAX_GROUPS_PER_PATTERN = 99

    def __init__(self, strict=False):
        self.rules = []  # All rules in order
        self._groups = {}  # index of regexes to find them in dyna_routes
        self.builder = {}  # Data structure for the url builder
        self.static = {}  # Search structure for static routes
        self.dyna_routes = {}
        self.dyna_regexes = {}  # Search structure for dynamic routes
        #: If true, static routes are no longer checked first.
        self.strict_order = strict
        self.filters = {
            "re": lambda conf: (_re_flatten(conf or self.default_pattern), None, None),
            "int": lambda conf: (r"-?\d+", int, lambda x: str(int(x))),
            "float": lambda conf: (r"-?[\d.]+", float, lambda x: str(float(x))),
            "path": lambda conf: (r".+?", None, None),
        }

    def add_filter(self, name, func):
        """Add a filter. The provided function is called with the configuration
        string as parameter and must return a (regexp, to_python, to_url) tuple.
        The first element is a string, the last two are callables or None."""
        self.filters[name] = func

    rule_syntax = re.compile(
        "(\\\\*)"
        "(?:(?::([a-zA-Z_][a-zA-Z_0-9]*)?()(?:#(.*?)#)?)"
        "|(?:<([a-zA-Z_][a-zA-Z_0-9]*)?(?::([a-zA-Z_]*)"
        "(?::((?:\\\\.|[^\\\\>])+)?)?)?>))"
    )

    def _itertokens(self, rule):
        offset, prefix = 0, ""
        for match in self.rule_syntax.finditer(rule):
            prefix += rule[offset : match.start()]
            g = match.groups()
            if g[2] is not None:
                depr(0, 13, "Use of old route syntax.", "Use <name> instead of :name in routes.")
            if len(g[0]) % 2:  # Escaped wildcard
                prefix += match.group(0)[len(g[0]) :]
                offset = match.end()
                continue
            if prefix:
                yield prefix, None, None
            name, filtr, conf = g[4:7] if g[2] is None else g[1:4]
            yield name, filtr or "default", conf or None
            offset, prefix = match.end(), ""
        if offset <= len(rule) or prefix:
            yield prefix + rule[offset:], None, None

    def add(self, rule, method, target, name=None):
        """Add a new rule or replace the target for an existing rule."""
        anons = 0  # Number of anonymous wildcards found
        keys = []  # Names of keys
        pattern = ""  # Regular expression pattern with named groups
        filters = []  # Lists of wildcard input filters
        builder = []  # Data structure for the URL builder
        is_static = True

        for key, mode, conf in self._itertokens(rule):
            if mode:
                is_static = False
                if mode == "default":
                    mode = self.default_filter
                mask, in_filter, out_filter = self.filters[mode](conf)
                if not key:
                    pattern += "(?:%s)" % mask
                    key = "anon%d" % anons
                    anons += 1
                else:
                    pattern += f"(?P<{key}>{mask})"
                    keys.append(key)
                if in_filter:
                    filters.append((key, in_filter))
                builder.append((key, out_filter or str))
            elif key:
                pattern += re.escape(key)
                builder.append((None, key))

        self.builder[rule] = builder
        if name:
            self.builder[name] = builder

        if is_static and not self.strict_order:
            self.static.setdefault(method, {})
            self.static[method][self.build(rule)] = (target, None)
            return

        try:
            re_pattern = re.compile("^(%s)$" % pattern)
            re_match = re_pattern.match
        except re.error as e:
            raise RouteSyntaxError(f"Could not add Route: {rule} ({e})")

        if filters:

            def getargs(path):
                url_args = re_match(path).groupdict()
                for name, wildcard_filter in filters:
                    try:
                        url_args[name] = wildcard_filter(url_args[name])
                    except ValueError:
                        raise HTTPError(400, "Path has wrong format.")
                return url_args

        elif re_pattern.groupindex:

            def getargs(path):
                return re_match(path).groupdict()

        else:
            getargs = None

        flatpat = _re_flatten(pattern)
        whole_rule = (rule, flatpat, target, getargs)

        if (flatpat, method) in self._groups:
            if DEBUG:
                msg = "Route <%s %s> overwrites a previously defined route"
                warnings.warn(msg % (method, rule), RuntimeWarning)
            self.dyna_routes[method][self._groups[flatpat, method]] = whole_rule
        else:
            self.dyna_routes.setdefault(method, []).append(whole_rule)
            self._groups[flatpat, method] = len(self.dyna_routes[method]) - 1

        self._compile(method)

    def _compile(self, method):
        all_rules = self.dyna_routes[method]
        comborules = self.dyna_regexes[method] = []
        maxgroups = self._MAX_GROUPS_PER_PATTERN
        for x in range(0, len(all_rules), maxgroups):
            some = all_rules[x : x + maxgroups]
            combined = (flatpat for (_, flatpat, _, _) in some)
            combined = "|".join("(^%s$)" % flatpat for flatpat in combined)
            combined = re.compile(combined).match
            rules = [(target, getargs) for (_, _, target, getargs) in some]
            comborules.append((combined, rules))

    def build(self, _name, *anons, **query):
        """Build an URL by filling the wildcards in a rule."""
        builder = self.builder.get(_name)
        if not builder:
            raise RouteBuildError("No route with that name.", _name)
        try:
            for i, value in enumerate(anons):
                query["anon%d" % i] = value
            url = "".join([f(query.pop(n)) if n else f for (n, f) in builder])
            return url if not query else url + "?" + urlencode(query)
        except KeyError as E:
            raise RouteBuildError("Missing URL argument: %r" % E.args[0])

    def match(self, environ):
        """Return a (target, url_args) tuple or raise HTTPError(400/404/405)."""
        verb = environ["REQUEST_METHOD"].upper()
        path = environ["PATH_INFO"] or "/"

        methods = ("PROXY", "HEAD", "GET", "ANY") if verb == "HEAD" else ("PROXY", verb, "ANY")

        for method in methods:
            if method in self.static and path in self.static[method]:
                target, getargs = self.static[method][path]
                return target, getargs(path) if getargs else {}
            elif method in self.dyna_regexes:
                for combined, rules in self.dyna_regexes[method]:
                    match = combined(path)
                    if match:
                        target, getargs = rules[match.lastindex - 1]
                        return target, getargs(path) if getargs else {}

        # No matching route found. Collect alternative methods for 405 response
        allowed = set()
        nocheck = set(methods)
        for method in set(self.static) - nocheck:
            if path in self.static[method]:
                allowed.add(method)
        for method in set(self.dyna_regexes) - allowed - nocheck:
            for combined, rules in self.dyna_regexes[method]:
                match = combined(path)
                if match:
                    allowed.add(method)
        if allowed:
            allow_header = ",".join(sorted(allowed))
            raise HTTPError(405, "Method not allowed.", Allow=allow_header)

        # No matching route and no alternative method found. We give up
        raise HTTPError(404, "Not found: " + repr(path))


class Route:
    """This class wraps a route callback along with route specific metadata and
    configuration and applies Plugins on demand. It is also responsible for
    turning an URL path rule into a regular expression usable by the Router.
    """

    def __init__(
        self, app, rule, method, callback, name=None, plugins=None, skiplist=None, **config
    ):
        #: The application this route is installed to.
        self.app = app
        #: The path-rule string (e.g. ``/wiki/<page>``).
        self.rule = rule
        #: The HTTP method as a string (e.g. ``GET``).
        self.method = method
        #: The original callback with no plugins applied. Useful for introspection.
        self.callback = callback
        #: The name of the route (if specified) or ``None``.
        self.name = name or None
        #: A list of route-specific plugins (see :meth:`Bottle.route`).
        self.plugins = plugins or []
        #: A list of plugins to not apply to this route (see :meth:`Bottle.route`).
        self.skiplist = skiplist or []
        #: Additional keyword arguments passed to the :meth:`Bottle.route`
        #: decorator are stored in this dictionary. Used for route-specific
        #: plugin configuration and meta-data.
        self.config = app.config._make_overlay()
        self.config.load_dict(config)

    @cached_property
    def call(self):
        """The route callback with all plugins applied. This property is
        created on demand and then cached to speed up subsequent requests."""
        return self._make_callback()

    def reset(self):
        """Forget any cached values. The next time :attr:`call` is accessed,
        all plugins are re-applied."""
        self.__dict__.pop("call", None)

    def prepare(self):
        """Do all on-demand work immediately (useful for debugging)."""
        self.call

    def all_plugins(self):
        """Yield all Plugins affecting this route."""
        unique = set()
        for p in reversed(self.app.plugins + self.plugins):
            if True in self.skiplist:
                break
            name = getattr(p, "name", False)
            if name and (name in self.skiplist or name in unique):
                continue
            if p in self.skiplist or type(p) in self.skiplist:
                continue
            if name:
                unique.add(name)
            yield p

    def _make_callback(self):
        callback = self.callback
        for plugin in self.all_plugins():
            try:
                if hasattr(plugin, "apply"):
                    callback = plugin.apply(callback, self)
                else:
                    callback = plugin(callback)
            except RouteReset:  # Try again with changed configuration.
                return self._make_callback()
            if callback is not self.callback:
                update_wrapper(callback, self.callback)
        return callback

    def get_undecorated_callback(self):
        """Return the callback. If the callback is a decorated function, try to
        recover the original function."""
        func = self.callback
        func = getattr(func, "__func__" if py3k else "im_func", func)
        closure_attr = "__closure__" if py3k else "func_closure"
        while hasattr(func, closure_attr) and getattr(func, closure_attr):
            attributes = getattr(func, closure_attr)
            func = attributes[0].cell_contents

            # in case of decorators with multiple arguments
            if not isinstance(func, FunctionType):
                # pick first FunctionType instance from multiple arguments
                func = filter(
                    lambda x: isinstance(x, FunctionType),
                    map(lambda x: x.cell_contents, attributes),
                )
                func = list(func)[0]  # py3 support
        return func

    def get_callback_args(self):
        """Return a list of argument names the callback (most likely) accepts
        as keyword arguments. If the callback is a decorated function, try
        to recover the original function before inspection."""
        return getargspec(self.get_undecorated_callback())[0]

    def get_config(self, key, default=None):
        """Lookup a config field and return its value, first checking the
        route.config, then route.app.config."""
        depr(
            0,
            13,
            "Route.get_config() is deprecated.",
            "The Route.config property already includes values from the"
            " application config for missing keys. Access it directly.",
        )
        return self.config.get(key, default)

    def __repr__(self):
        cb = self.get_undecorated_callback()
        return f"<{self.method} {self.rule} -> {cb.__module__}:{cb.__name__}>"


class Bottle:
    """Each Bottle object represents a single, distinct web application and
    consists of routes, callbacks, plugins, resources and configuration.
    Instances are callable WSGI applications.

    :param catchall: If true (default), handle all exceptions. Turn off to
                     let debugging middleware handle exceptions.
    """

    @lazy_attribute
    def _global_config(cls):
        cfg = ConfigDict()
        cfg.meta_set("catchall", "validate", bool)
        return cfg

    def __init__(self, **kwargs):
        #: A :class:`ConfigDict` for app specific configuration.
        self.config = self._global_config._make_overlay()
        self.config._add_change_listener(functools.partial(self.trigger_hook, "config"))

        self.config.update({"catchall": True})

        if kwargs.get("catchall") is False:
            depr(
                0,
                13,
                "Bottle(catchall) keyword argument.",
                "The 'catchall' setting is now part of the app "
                "configuration. Fix: `app.config['catchall'] = False`",
            )
            self.config["catchall"] = False
        if kwargs.get("autojson") is False:
            depr(
                0,
                13,
                "Bottle(autojson) keyword argument.",
                "The 'autojson' setting is now part of the app "
                "configuration. Fix: `app.config['json.enable'] = False`",
            )
            self.config["json.disable"] = True

        self._mounts = []

        #: A :class:`ResourceManager` for application files
        self.resources = ResourceManager()

        self.routes = []  # List of installed :class:`Route` instances.
        self.router = Router()  # Maps requests to :class:`Route` instances.
        self.error_handler = {}

        # Core plugins
        self.plugins = []  # List of installed plugins.
        self.install(JSONPlugin())
        self.install(TemplatePlugin())

    #: If true, most exceptions are caught and returned as :exc:`HTTPError`
    catchall = DictProperty("config", "catchall")

    __hook_names = "before_request", "after_request", "app_reset", "config"
    __hook_reversed = {"after_request"}

    @cached_property
    def _hooks(self):
        return {name: [] for name in self.__hook_names}

    def add_hook(self, name, func):
        """Attach a callback to a hook. Three hooks are currently implemented:

        before_request
            Executed once before each request. The request context is
            available, but no routing has happened yet.
        after_request
            Executed once after each request regardless of its outcome.
        app_reset
            Called whenever :meth:`Bottle.reset` is called.
        """
        if name in self.__hook_reversed:
            self._hooks[name].insert(0, func)
        else:
            self._hooks[name].append(func)

    def remove_hook(self, name, func):
        """Remove a callback from a hook."""
        if name in self._hooks and func in self._hooks[name]:
            self._hooks[name].remove(func)
            return True

    def trigger_hook(self, __name, *args, **kwargs):
        """Trigger a hook and return a list of results."""
        return [hook(*args, **kwargs) for hook in self._hooks[__name][:]]

    def hook(self, name):
        """Return a decorator that attaches a callback to a hook. See
        :meth:`add_hook` for details."""

        def decorator(func):
            self.add_hook(name, func)
            return func

        return decorator

    def _mount_wsgi(self, prefix, app, **options):
        segments = [p for p in prefix.split("/") if p]
        if not segments:
            raise ValueError('WSGI applications cannot be mounted to "/".')
        path_depth = len(segments)

        def mountpoint_wrapper():
            try:
                request.path_shift(path_depth)
                rs = HTTPResponse([])

                def start_response(status, headerlist, exc_info=None):
                    if exc_info:
                        _raise(*exc_info)
                    if py3k:
                        # Errors here mean that the mounted WSGI app did not
                        # follow PEP-3333 (which requires latin1) or used a
                        # pre-encoding other than utf8 :/
                        status = status.encode("latin1").decode("utf8")
                        headerlist = [
                            (k, v.encode("latin1").decode("utf8")) for (k, v) in headerlist
                        ]
                    rs.status = status
                    for name, value in headerlist:
                        rs.add_header(name, value)
                    return rs.body.append

                body = app(request.environ, start_response)
                rs.body = itertools.chain(rs.body, body) if rs.body else body
                return rs
            finally:
                request.path_shift(-path_depth)

        options.setdefault("skip", True)
        options.setdefault("method", "PROXY")
        options.setdefault("mountpoint", {"prefix": prefix, "target": app})
        options["callback"] = mountpoint_wrapper

        self.route("/%s/<:re:.*>" % "/".join(segments), **options)
        if not prefix.endswith("/"):
            self.route("/" + "/".join(segments), **options)

    def _mount_app(self, prefix, app, **options):
        if app in self._mounts or "_mount.app" in app.config:
            depr(
                0,
                13,
                "Application mounted multiple times. Falling back to WSGI mount.",
                "Clone application before mounting to a different location.",
            )
            return self._mount_wsgi(prefix, app, **options)

        if options:
            depr(
                0,
                13,
                "Unsupported mount options. Falling back to WSGI mount.",
                "Do not specify any route options when mounting bottle application.",
            )
            return self._mount_wsgi(prefix, app, **options)

        if not prefix.endswith("/"):
            depr(
                0,
                13,
                "Prefix must end in '/'. Falling back to WSGI mount.",
                "Consider adding an explicit redirect from '/prefix' to '/prefix/' in the"
                " parent application.",
            )
            return self._mount_wsgi(prefix, app, **options)

        self._mounts.append(app)
        app.config["_mount.prefix"] = prefix
        app.config["_mount.app"] = self
        for route in app.routes:
            route.rule = prefix + route.rule.lstrip("/")
            self.add_route(route)

    def mount(self, prefix, app, **options):
        """Mount an application (:class:`Bottle` or plain WSGI) to a specific
        URL prefix. Example::

            parent_app.mount('/prefix/', child_app)

        :param prefix: path prefix or `mount-point`.
        :param app: an instance of :class:`Bottle` or a WSGI application.

        Plugins from the parent application are not applied to the routes
        of the mounted child application. If you need plugins in the child
        application, install them separately.

        While it is possible to use path wildcards within the prefix path
        (:class:`Bottle` childs only), it is highly discouraged.

        The prefix path must end with a slash. If you want to access the
        root of the child application via `/prefix` in addition to
        `/prefix/`, consider adding a route with a 307 redirect to the
        parent application.
        """

        if not prefix.startswith("/"):
            raise ValueError("Prefix must start with '/'")

        if isinstance(app, Bottle):
            return self._mount_app(prefix, app, **options)
        else:
            return self._mount_wsgi(prefix, app, **options)

    def merge(self, routes):
        """Merge the routes of another :class:`Bottle` application or a list of
        :class:`Route` objects into this application. The routes keep their
        'owner', meaning that the :data:`Route.app` attribute is not
        changed."""
        if isinstance(routes, Bottle):
            routes = routes.routes
        for route in routes:
            self.add_route(route)

    def install(self, plugin):
        """Add a plugin to the list of plugins and prepare it for being
        applied to all routes of this application. A plugin may be a simple
        decorator or an object that implements the :class:`Plugin` API.
        """
        if hasattr(plugin, "setup"):
            plugin.setup(self)
        if not callable(plugin) and not hasattr(plugin, "apply"):
            raise TypeError("Plugins must be callable or implement .apply()")
        self.plugins.append(plugin)
        self.reset()
        return plugin

    def uninstall(self, plugin):
        """Uninstall plugins. Pass an instance to remove a specific plugin, a type
        object to remove all plugins that match that type, a string to remove
        all plugins with a matching ``name`` attribute or ``True`` to remove all
        plugins. Return the list of removed plugins."""
        removed, remove = [], plugin
        for i, plugin in list(enumerate(self.plugins))[::-1]:
            if (
                remove is True
                or remove is plugin
                or remove is type(plugin)
                or getattr(plugin, "name", True) == remove
            ):
                removed.append(plugin)
                del self.plugins[i]
                if hasattr(plugin, "close"):
                    plugin.close()
        if removed:
            self.reset()
        return removed

    def reset(self, route=None):
        """Reset all routes (force plugins to be re-applied) and clear all
        caches. If an ID or route object is given, only that specific route
        is affected."""
        if route is None:
            routes = self.routes
        elif isinstance(route, Route):
            routes = [route]
        else:
            routes = [self.routes[route]]
        for route in routes:
            route.reset()
        if DEBUG:
            for route in routes:
                route.prepare()
        self.trigger_hook("app_reset")

    def close(self):
        """Close the application and all installed plugins."""
        for plugin in self.plugins:
            if hasattr(plugin, "close"):
                plugin.close()

    def run(self, **kwargs):
        """Calls :func:`run` with the same parameters."""
        run(self, **kwargs)

    def match(self, environ):
        """Search for a matching route and return a (:class:`Route`, urlargs)
        tuple. The second value is a dictionary with parameters extracted
        from the URL. Raise :exc:`HTTPError` (404/405) on a non-match."""
        return self.router.match(environ)

    def get_url(self, routename, **kargs):
        """Return a string that matches a named route"""
        scriptname = request.environ.get("SCRIPT_NAME", "").strip("/") + "/"
        location = self.router.build(routename, **kargs).lstrip("/")
        return urljoin(urljoin("/", scriptname), location)

    def add_route(self, route):
        """Add a route object, but do not change the :data:`Route.app`
        attribute."""
        self.routes.append(route)
        self.router.add(route.rule, route.method, route, name=route.name)
        if DEBUG:
            route.prepare()

    def route(
        self, path=None, method="GET", callback=None, name=None, apply=None, skip=None, **config
    ):
        """A decorator to bind a function to a request URL. Example::

            @app.route('/hello/<name>')
            def hello(name):
                return 'Hello %s' % name

        The ``<name>`` part is a wildcard. See :class:`Router` for syntax
        details.

        :param path: Request path or a list of paths to listen to. If no
          path is specified, it is automatically generated from the
          signature of the function.
        :param method: HTTP method (`GET`, `POST`, `PUT`, ...) or a list of
          methods to listen to. (default: `GET`)
        :param callback: An optional shortcut to avoid the decorator
          syntax. ``route(..., callback=func)`` equals ``route(...)(func)``
        :param name: The name for this route. (default: None)
        :param apply: A decorator or plugin or a list of plugins. These are
          applied to the route callback in addition to installed plugins.
        :param skip: A list of plugins, plugin classes or names. Matching
          plugins are not installed to this route. ``True`` skips all.

        Any additional keyword arguments are stored as route-specific
        configuration and passed to plugins (see :meth:`Plugin.apply`).
        """
        if callable(path):
            path, callback = None, path
        plugins = makelist(apply)
        skiplist = makelist(skip)

        def decorator(callback):
            if isinstance(callback, basestring):
                callback = load(callback)
            for rule in makelist(path) or yieldroutes(callback):
                for verb in makelist(method):
                    verb = verb.upper()
                    route = Route(
                        self,
                        rule,
                        verb,
                        callback,
                        name=name,
                        plugins=plugins,
                        skiplist=skiplist,
                        **config,
                    )
                    self.add_route(route)
            return callback

        return decorator(callback) if callback else decorator

    def get(self, path=None, method="GET", **options):
        """Equals :meth:`route`."""
        return self.route(path, method, **options)

    def post(self, path=None, method="POST", **options):
        """Equals :meth:`route` with a ``POST`` method parameter."""
        return self.route(path, method, **options)

    def put(self, path=None, method="PUT", **options):
        """Equals :meth:`route` with a ``PUT`` method parameter."""
        return self.route(path, method, **options)

    def delete(self, path=None, method="DELETE", **options):
        """Equals :meth:`route` with a ``DELETE`` method parameter."""
        return self.route(path, method, **options)

    def patch(self, path=None, method="PATCH", **options):
        """Equals :meth:`route` with a ``PATCH`` method parameter."""
        return self.route(path, method, **options)

    def error(self, code=500, callback=None):
        """Register an output handler for a HTTP error code. Can
        be used as a decorator or called directly ::

            def error_handler_500(error):
                return 'error_handler_500'

            app.error(code=500, callback=error_handler_500)

            @app.error(404)
            def error_handler_404(error):
                return 'error_handler_404'

        """

        def decorator(callback):
            if isinstance(callback, basestring):
                callback = load(callback)
            self.error_handler[int(code)] = callback
            return callback

        return decorator(callback) if callback else decorator

    def default_error_handler(self, res):
        return tob(
            template(
                ERROR_PAGE_TEMPLATE, e=res, template_settings=dict(name="__ERROR_PAGE_TEMPLATE")
            )
        )

    def _handle(self, environ):
        path = environ["bottle.raw_path"] = environ["PATH_INFO"]
        if py3k:
            environ["PATH_INFO"] = path.encode("latin1").decode("utf8", "ignore")

        environ["bottle.app"] = self
        request.bind(environ)
        response.bind()

        try:
            while True:  # Remove in 0.14 together with RouteReset
                out = None
                try:
                    self.trigger_hook("before_request")
                    route, args = self.router.match(environ)
                    environ["route.handle"] = route
                    environ["bottle.route"] = route
                    environ["route.url_args"] = args
                    out = route.call(**args)
                    break
                except HTTPResponse as E:
                    out = E
                    break
                except RouteReset:
                    depr(
                        0,
                        13,
                        "RouteReset exception deprecated",
                        "Call route.call() after route.reset() and return the result.",
                    )
                    route.reset()
                    continue
                finally:
                    if isinstance(out, HTTPResponse):
                        out.apply(response)
                    try:
                        self.trigger_hook("after_request")
                    except HTTPResponse as E:
                        out = E
                        out.apply(response)
        except (KeyboardInterrupt, SystemExit, MemoryError):
            raise
        except Exception as E:
            if not self.catchall:
                raise
            stacktrace = format_exc()
            environ["wsgi.errors"].write(stacktrace)
            environ["wsgi.errors"].flush()
            environ["bottle.exc_info"] = sys.exc_info()
            out = HTTPError(500, "Internal Server Error", E, stacktrace)
            out.apply(response)

        return out

    def _cast(self, out, peek=None):
        """Try to convert the parameter into something WSGI compatible and set
        correct HTTP headers when possible.
        Support: False, str, unicode, dict, HTTPResponse, HTTPError, file-like,
        iterable of strings and iterable of unicodes
        """

        # Empty output is done here
        if not out:
            if "Content-Length" not in response:
                response["Content-Length"] = 0
            return []
        # Join lists of byte or unicode strings. Mixed lists are NOT supported
        if isinstance(out, (tuple, list)) and isinstance(out[0], (bytes, unicode)):
            out = out[0][0:0].join(out)  # b'abc'[0:0] -> b''
        # Encode unicode strings
        if isinstance(out, unicode):
            out = out.encode(response.charset)
        # Byte Strings are just returned
        if isinstance(out, bytes):
            if "Content-Length" not in response:
                response["Content-Length"] = len(out)
            return [out]
        # HTTPError or HTTPException (recursive, because they may wrap anything)
        # TODO: Handle these explicitly in handle() or make them iterable.
        if isinstance(out, HTTPError):
            out.apply(response)
            out = self.error_handler.get(out.status_code, self.default_error_handler)(out)
            return self._cast(out)
        if isinstance(out, HTTPResponse):
            out.apply(response)
            return self._cast(out.body)

        # File-like objects.
        if hasattr(out, "read"):
            if "wsgi.file_wrapper" in request.environ:
                return request.environ["wsgi.file_wrapper"](out)
            elif hasattr(out, "close") or not hasattr(out, "__iter__"):
                return WSGIFileWrapper(out)

        # Handle Iterables. We peek into them to detect their inner type.
        try:
            iout = iter(out)
            first = next(iout)
            while not first:
                first = next(iout)
        except StopIteration:
            return self._cast("")
        except HTTPResponse as E:
            first = E
        except (KeyboardInterrupt, SystemExit, MemoryError):
            raise
        except Exception as error:
            if not self.catchall:
                raise
            first = HTTPError(500, "Unhandled exception", error, format_exc())

        # These are the inner types allowed in iterator or generator objects.
        if isinstance(first, HTTPResponse):
            return self._cast(first)
        elif isinstance(first, bytes):
            new_iter = itertools.chain([first], iout)
        elif isinstance(first, unicode):
            encoder = lambda x: x.encode(response.charset)
            new_iter = imap(encoder, itertools.chain([first], iout))
        else:
            msg = "Unsupported response type: %s" % type(first)
            return self._cast(HTTPError(500, msg))
        if hasattr(out, "close"):
            new_iter = _closeiter(new_iter, out.close)
        return new_iter

    def wsgi(self, environ, start_response):
        """The bottle WSGI-interface."""
        try:
            out = self._cast(self._handle(environ))
            # rfc2616 section 4.3
            if response._status_code in (100, 101, 204, 304) or environ["REQUEST_METHOD"] == "HEAD":
                if hasattr(out, "close"):
                    out.close()
                out = []
            exc_info = environ.get("bottle.exc_info")
            if exc_info is not None:
                del environ["bottle.exc_info"]
            start_response(response._wsgi_status_line(), response.headerlist, exc_info)
            return out
        except (KeyboardInterrupt, SystemExit, MemoryError):
            raise
        except Exception as E:
            if not self.catchall:
                raise
            err = "<h1>Critical error while processing request: %s</h1>" % html_escape(
                environ.get("PATH_INFO", "/")
            )
            if DEBUG:
                err += (
                    "<h2>Error:</h2>\n<pre>\n%s\n</pre>\n<h2>Traceback:</h2>\n<pre>\n%s\n</pre>\n"
                    % (html_escape(repr(E)), html_escape(format_exc()))
                )
            environ["wsgi.errors"].write(err)
            environ["wsgi.errors"].flush()
            headers = [("Content-Type", "text/html; charset=UTF-8")]
            start_response("500 INTERNAL SERVER ERROR", headers, sys.exc_info())
            return [tob(err)]

    def __call__(self, environ, start_response):
        """Each instance of :class:'Bottle' is a WSGI application."""
        return self.wsgi(environ, start_response)

    def __enter__(self):
        """Use this application as default for all module-level shortcuts."""
        default_app.push(self)
        return self

    def __exit__(self, exc_type, exc_value, traceback):
        default_app.pop()

    def __setattr__(self, name, value):
        if name in self.__dict__:
            raise AttributeError("Attribute %s already defined. Plugin conflict?" % name)
        self.__dict__[name] = value


class BaseRequest:
    """A wrapper for WSGI environment dictionaries that adds a lot of
    convenient access methods and properties. Most of them are read-only.

    Adding new attributes to a request actually adds them to the environ
    dictionary (as 'bottle.request.ext.<name>'). This is the recommended
    way to store and access request-specific data.
    """

    __slots__ = ("environ",)

    #: Maximum size of memory buffer for :attr:`body` in bytes.
    MEMFILE_MAX = 102400

    def __init__(self, environ=None):
        """Wrap a WSGI environ dictionary."""
        #: The wrapped WSGI environ dictionary. This is the only real attribute.
        #: All other attributes actually are read-only properties.
        self.environ = {} if environ is None else environ
        self.environ["bottle.request"] = self

    @DictProperty("environ", "bottle.app", read_only=True)
    def app(self):
        """Bottle application handling this request."""
        raise RuntimeError("This request is not connected to an application.")

    @DictProperty("environ", "bottle.route", read_only=True)
    def route(self):
        """The bottle :class:`Route` object that matches this request."""
        raise RuntimeError("This request is not connected to a route.")

    @DictProperty("environ", "route.url_args", read_only=True)
    def url_args(self):
        """The arguments extracted from the URL."""
        raise RuntimeError("This request is not connected to a route.")

    @property
    def path(self):
        """The value of ``PATH_INFO`` with exactly one prefixed slash (to fix
        broken clients and avoid the "empty path" edge case)."""
        return "/" + self.environ.get("PATH_INFO", "").lstrip("/")

    @property
    def method(self):
        """The ``REQUEST_METHOD`` value as an uppercase string."""
        return self.environ.get("REQUEST_METHOD", "GET").upper()

    @DictProperty("environ", "bottle.request.headers", read_only=True)
    def headers(self):
        """A :class:`WSGIHeaderDict` that provides case-insensitive access to
        HTTP request headers."""
        return WSGIHeaderDict(self.environ)

    def get_header(self, name, default=None):
        """Return the value of a request header, or a given default value."""
        return self.headers.get(name, default)

    @DictProperty("environ", "bottle.request.cookies", read_only=True)
    def cookies(self):
        """Cookies parsed into a :class:`FormsDict`. Signed cookies are NOT
        decoded. Use :meth:`get_cookie` if you expect signed cookies."""
        cookies = SimpleCookie(self.environ.get("HTTP_COOKIE", "")).values()
        return FormsDict((c.key, c.value) for c in cookies)

    def get_cookie(self, key, default=None, secret=None, digestmod=hashlib.sha256):
        """Return the content of a cookie. To read a `Signed Cookie`, the
        `secret` must match the one used to create the cookie (see
        :meth:`BaseResponse.set_cookie`). If anything goes wrong (missing
        cookie or wrong signature), return a default value."""
        value = self.cookies.get(key)
        if secret:
            # See BaseResponse.set_cookie for details on signed cookies.
            if value and value.startswith("!") and "?" in value:
                sig, msg = map(tob, value[1:].split("?", 1))
                hash = hmac.new(tob(secret), msg, digestmod=digestmod).digest()
                if _lscmp(sig, base64.b64encode(hash)):
                    dst = pickle.loads(base64.b64decode(msg))
                    if dst and dst[0] == key:
                        return dst[1]
            return default
        return value or default

    @DictProperty("environ", "bottle.request.query", read_only=True)
    def query(self):
        """The :attr:`query_string` parsed into a :class:`FormsDict`. These
        values are sometimes called "URL arguments" or "GET parameters", but
        not to be confused with "URL wildcards" as they are provided by the
        :class:`Router`."""
        get = self.environ["bottle.get"] = FormsDict()
        pairs = _parse_qsl(self.environ.get("QUERY_STRING", ""))
        for key, value in pairs:
            get[key] = value
        return get

    @DictProperty("environ", "bottle.request.forms", read_only=True)
    def forms(self):
        """Form values parsed from an `url-encoded` or `multipart/form-data`
        encoded POST or PUT request body. The result is returned as a
        :class:`FormsDict`. All keys and values are strings. File uploads
        are stored separately in :attr:`files`."""
        forms = FormsDict()
        forms.recode_unicode = self.POST.recode_unicode
        for name, item in self.POST.allitems():
            if not isinstance(item, FileUpload):
                forms[name] = item
        return forms

    @DictProperty("environ", "bottle.request.params", read_only=True)
    def params(self):
        """A :class:`FormsDict` with the combined values of :attr:`query` and
        :attr:`forms`. File uploads are stored in :attr:`files`."""
        params = FormsDict()
        for key, value in self.query.allitems():
            params[key] = value
        for key, value in self.forms.allitems():
            params[key] = value
        return params

    @DictProperty("environ", "bottle.request.files", read_only=True)
    def files(self):
        """File uploads parsed from `multipart/form-data` encoded POST or PUT
        request body. The values are instances of :class:`FileUpload`.

        """
        files = FormsDict()
        files.recode_unicode = self.POST.recode_unicode
        for name, item in self.POST.allitems():
            if isinstance(item, FileUpload):
                files[name] = item
        return files

    @DictProperty("environ", "bottle.request.json", read_only=True)
    def json(self):
        """If the ``Content-Type`` header is ``application/json`` or
        ``application/json-rpc``, this property holds the parsed content
        of the request body. Only requests smaller than :attr:`MEMFILE_MAX`
        are processed to avoid memory exhaustion.
        Invalid JSON raises a 400 error response.
        """
        ctype = self.environ.get("CONTENT_TYPE", "").lower().split(";")[0]
        if ctype in ("application/json", "application/json-rpc"):
            b = self._get_body_string(self.MEMFILE_MAX)
            if not b:
                return None
            try:
                return json_loads(b)
            except (ValueError, TypeError):
                raise HTTPError(400, "Invalid JSON")
        return None

    def _iter_body(self, read, bufsize):
        maxread = max(0, self.content_length)
        while maxread:
            part = read(min(maxread, bufsize))
            if not part:
                break
            yield part
            maxread -= len(part)

    @staticmethod
    def _iter_chunked(read, bufsize):
        err = HTTPError(400, "Error while parsing chunked transfer body.")
        rn, sem, bs = tob("\r\n"), tob(";"), tob("")
        while True:
            header = read(1)
            while header[-2:] != rn:
                c = read(1)
                header += c
                if not c:
                    raise err
                if len(header) > bufsize:
                    raise err
            size, _, _ = header.partition(sem)
            try:
                maxread = int(tonat(size.strip()), 16)
            except ValueError:
                raise err
            if maxread == 0:
                break
            buff = bs
            while maxread > 0:
                if not buff:
                    buff = read(min(maxread, bufsize))
                part, buff = buff[:maxread], buff[maxread:]
                if not part:
                    raise err
                yield part
                maxread -= len(part)
            if read(2) != rn:
                raise err

    @DictProperty("environ", "bottle.request.body", read_only=True)
    def _body(self):
        try:
            read_func = self.environ["wsgi.input"].read
        except KeyError:
            self.environ["wsgi.input"] = BytesIO()
            return self.environ["wsgi.input"]
        body_iter = self._iter_chunked if self.chunked else self._iter_body
        body, body_size, is_temp_file = BytesIO(), 0, False
        for part in body_iter(read_func, self.MEMFILE_MAX):
            body.write(part)
            body_size += len(part)
            if not is_temp_file and body_size > self.MEMFILE_MAX:
                body, tmp = NamedTemporaryFile(mode="w+b"), body
                body.write(tmp.getvalue())
                del tmp
                is_temp_file = True
        self.environ["wsgi.input"] = body
        body.seek(0)
        return body

    def _get_body_string(self, maxread):
        """Read body into a string. Raise HTTPError(413) on requests that are
        too large."""
        if self.content_length > maxread:
            raise HTTPError(413, "Request entity too large")
        data = self.body.read(maxread + 1)
        if len(data) > maxread:
            raise HTTPError(413, "Request entity too large")
        return data

    @property
    def body(self):
        """The HTTP request body as a seek-able file-like object. Depending on
        :attr:`MEMFILE_MAX`, this is either a temporary file or a
        :class:`io.BytesIO` instance. Accessing this property for the first
        time reads and replaces the ``wsgi.input`` environ variable.
        Subsequent accesses just do a `seek(0)` on the file object."""
        self._body.seek(0)
        return self._body

    @property
    def chunked(self):
        """True if Chunked transfer encoding was."""
        return "chunked" in self.environ.get("HTTP_TRANSFER_ENCODING", "").lower()

    #: An alias for :attr:`query`.
    GET = query

    @DictProperty("environ", "bottle.request.post", read_only=True)
    def POST(self):
        """The values of :attr:`forms` and :attr:`files` combined into a single
        :class:`FormsDict`. Values are either strings (form values) or
        instances of :class:`cgi.FieldStorage` (file uploads).
        """
        post = FormsDict()
        # We default to application/x-www-form-urlencoded for everything that
        # is not multipart and take the fast path (also: 3.1 workaround)
        if not self.content_type.startswith("multipart/"):
            body = tonat(self._get_body_string(self.MEMFILE_MAX), "latin1")
            for key, value in _parse_qsl(body):
                post[key] = value
            return post

        safe_env = {"QUERY_STRING": ""}  # Build a safe environment for cgi
        for key in ("REQUEST_METHOD", "CONTENT_TYPE", "CONTENT_LENGTH"):
            if key in self.environ:
                safe_env[key] = self.environ[key]
        args = dict(fp=self.body, environ=safe_env, keep_blank_values=True)

        if py3k:
            args["encoding"] = "utf8"
            post.recode_unicode = False
        data = cgi.FieldStorage(**args)
        self["_cgi.FieldStorage"] = data  # http://bugs.python.org/issue18394
        data = data.list or []
        for item in data:
            if item.filename is None:
                post[item.name] = item.value
            else:
                post[item.name] = FileUpload(item.file, item.name, item.filename, item.headers)
        return post

    @property
    def url(self):
        """The full request URI including hostname and scheme. If your app
        lives behind a reverse proxy or load balancer and you get confusing
        results, make sure that the ``X-Forwarded-Host`` header is set
        correctly."""
        return self.urlparts.geturl()

    @DictProperty("environ", "bottle.request.urlparts", read_only=True)
    def urlparts(self):
        """The :attr:`url` string as an :class:`urlparse.SplitResult` tuple.
        The tuple contains (scheme, host, path, query_string and fragment),
        but the fragment is always empty because it is not visible to the
        server."""
        env = self.environ
        http = env.get("HTTP_X_FORWARDED_PROTO") or env.get("wsgi.url_scheme", "http")
        host = env.get("HTTP_X_FORWARDED_HOST") or env.get("HTTP_HOST")
        if not host:
            # HTTP 1.1 requires a Host-header. This is for HTTP/1.0 clients.
            host = env.get("SERVER_NAME", "127.0.0.1")
            port = env.get("SERVER_PORT")
            if port and port != ("80" if http == "http" else "443"):
                host += ":" + port
        path = urlquote(self.fullpath)
        return UrlSplitResult(http, host, path, env.get("QUERY_STRING"), "")

    @property
    def fullpath(self):
        """Request path including :attr:`script_name` (if present)."""
        return urljoin(self.script_name, self.path.lstrip("/"))

    @property
    def query_string(self):
        """The raw :attr:`query` part of the URL (everything in between ``?``
        and ``#``) as a string."""
        return self.environ.get("QUERY_STRING", "")

    @property
    def script_name(self):
        """The initial portion of the URL's `path` that was removed by a higher
        level (server or routing middleware) before the application was
        called. This script path is returned with leading and tailing
        slashes."""
        script_name = self.environ.get("SCRIPT_NAME", "").strip("/")
        return "/" + script_name + "/" if script_name else "/"

    def path_shift(self, shift=1):
        """Shift path segments from :attr:`path` to :attr:`script_name` and
         vice versa.

        :param shift: The number of path segments to shift. May be negative
                      to change the shift direction. (default: 1)
        """
        script, path = path_shift(self.environ.get("SCRIPT_NAME", "/"), self.path, shift)
        self["SCRIPT_NAME"], self["PATH_INFO"] = script, path

    @property
    def content_length(self):
        """The request body length as an integer. The client is responsible to
        set this header. Otherwise, the real length of the body is unknown
        and -1 is returned. In this case, :attr:`body` will be empty."""
        return int(self.environ.get("CONTENT_LENGTH") or -1)

    @property
    def content_type(self):
        """The Content-Type header as a lowercase-string (default: empty)."""
        return self.environ.get("CONTENT_TYPE", "").lower()

    @property
    def is_xhr(self):
        """True if the request was triggered by a XMLHttpRequest. This only
        works with JavaScript libraries that support the `X-Requested-With`
        header (most of the popular libraries do)."""
        requested_with = self.environ.get("HTTP_X_REQUESTED_WITH", "")
        return requested_with.lower() == "xmlhttprequest"

    @property
    def is_ajax(self):
        """Alias for :attr:`is_xhr`. "Ajax" is not the right term."""
        return self.is_xhr

    @property
    def auth(self):
        """HTTP authentication data as a (user, password) tuple. This
        implementation currently supports basic (not digest) authentication
        only. If the authentication happened at a higher level (e.g. in the
        front web-server or a middleware), the password field is None, but
        the user field is looked up from the ``REMOTE_USER`` environ
        variable. On any errors, None is returned."""
        basic = parse_auth(self.environ.get("HTTP_AUTHORIZATION", ""))
        if basic:
            return basic
        ruser = self.environ.get("REMOTE_USER")
        if ruser:
            return (ruser, None)
        return None

    @property
    def remote_route(self):
        """A list of all IPs that were involved in this request, starting with
        the client IP and followed by zero or more proxies. This does only
        work if all proxies support the ```X-Forwarded-For`` header. Note
        that this information can be forged by malicious clients."""
        proxy = self.environ.get("HTTP_X_FORWARDED_FOR")
        if proxy:
            return [ip.strip() for ip in proxy.split(",")]
        remote = self.environ.get("REMOTE_ADDR")
        return [remote] if remote else []

    @property
    def remote_addr(self):
        """The client IP as a string. Note that this information can be forged
        by malicious clients."""
        route = self.remote_route
        return route[0] if route else None

    def copy(self):
        """Return a new :class:`Request` with a shallow :attr:`environ` copy."""
        return Request(self.environ.copy())

    def get(self, value, default=None):
        return self.environ.get(value, default)

    def __getitem__(self, key):
        return self.environ[key]

    def __delitem__(self, key):
        self[key] = ""
        del self.environ[key]

    def __iter__(self):
        return iter(self.environ)

    def __len__(self):
        return len(self.environ)

    def keys(self):
        return self.environ.keys()

    def __setitem__(self, key, value):
        """Change an environ value and clear all caches that depend on it."""

        if self.environ.get("bottle.request.readonly"):
            raise KeyError("The environ dictionary is read-only.")

        self.environ[key] = value
        todelete = ()

        if key == "wsgi.input":
            todelete = ("body", "forms", "files", "params", "post", "json")
        elif key == "QUERY_STRING":
            todelete = ("query", "params")
        elif key.startswith("HTTP_"):
            todelete = ("headers", "cookies")

        for key in todelete:
            self.environ.pop("bottle.request." + key, None)

    def __repr__(self):
        return f"<{self.__class__.__name__}: {self.method} {self.url}>"

    def __getattr__(self, name):
        """Search in self.environ for additional user defined attributes."""
        try:
            var = self.environ["bottle.request.ext.%s" % name]
            return var.__get__(self) if hasattr(var, "__get__") else var
        except KeyError:
            raise AttributeError("Attribute %r not defined." % name)

    def __setattr__(self, name, value):
        if name == "environ":
            return object.__setattr__(self, name, value)
        key = "bottle.request.ext.%s" % name
        if hasattr(self, name):
            raise AttributeError("Attribute already defined: %s" % name)
        self.environ[key] = value

    def __delattr__(self, name):
        try:
            del self.environ["bottle.request.ext.%s" % name]
        except KeyError:
            raise AttributeError("Attribute not defined: %s" % name)


def _hkey(key):
    if "\n" in key or "\r" in key or "\0" in key:
        raise ValueError("Header names must not contain control characters: %r" % key)
    return key.title().replace("_", "-")


def _hval(value):
    value = tonat(value)
    if "\n" in value or "\r" in value or "\0" in value:
        raise ValueError("Header value must not contain control characters: %r" % value)
    return value


class HeaderProperty:
    def __init__(self, name, reader=None, writer=None, default=""):
        self.name, self.default = name, default
        self.reader, self.writer = reader, writer
        self.__doc__ = "Current value of the %r header." % name.title()

    def __get__(self, obj, _):
        if obj is None:
            return self
        value = obj.get_header(self.name, self.default)
        return self.reader(value) if self.reader else value

    def __set__(self, obj, value):
        obj[self.name] = self.writer(value) if self.writer else value

    def __delete__(self, obj):
        del obj[self.name]


class BaseResponse:
    """Storage class for a response body as well as headers and cookies.

    This class does support dict-like case-insensitive item-access to
    headers, but is NOT a dict. Most notably, iterating over a response
    yields parts of the body and not the headers.

    :param body: The response body as one of the supported types.
    :param status: Either an HTTP status code (e.g. 200) or a status line
                   including the reason phrase (e.g. '200 OK').
    :param headers: A dictionary or a list of name-value pairs.

    Additional keyword arguments are added to the list of headers.
    Underscores in the header name are replaced with dashes.
    """

    default_status = 200
    default_content_type = "text/html; charset=UTF-8"

    # Header denylist for specific response codes
    # (rfc2616 section 10.2.3 and 10.3.5)
    bad_headers = {
        204: frozenset(("Content-Type", "Content-Length")),
        304: frozenset(
            (
                "Allow",
                "Content-Encoding",
                "Content-Language",
                "Content-Length",
                "Content-Range",
                "Content-Type",
                "Content-Md5",
                "Last-Modified",
            )
        ),
    }

    def __init__(self, body="", status=None, headers=None, **more_headers):
        self._cookies = None
        self._headers = {}
        self.body = body
        self.status = status or self.default_status
        if headers:
            if isinstance(headers, dict):
                headers = headers.items()
            for name, value in headers:
                self.add_header(name, value)
        if more_headers:
            for name, value in more_headers.items():
                self.add_header(name, value)

    def copy(self, cls=None):
        """Returns a copy of self."""
        cls = cls or BaseResponse
        assert issubclass(cls, BaseResponse)
        copy = cls()
        copy.status = self.status
        copy._headers = {k: v[:] for (k, v) in self._headers.items()}
        if self._cookies:
            cookies = copy._cookies = SimpleCookie()
            for k, v in self._cookies.items():
                cookies[k] = v.value
                cookies[k].update(v)  # also copy cookie attributes
        return copy

    def __iter__(self):
        return iter(self.body)

    def close(self):
        if hasattr(self.body, "close"):
            self.body.close()

    @property
    def status_line(self):
        """The HTTP status line as a string (e.g. ``404 Not Found``)."""
        return self._status_line

    @property
    def status_code(self):
        """The HTTP status code as an integer (e.g. 404)."""
        return self._status_code

    def _set_status(self, status):
        if isinstance(status, int):
            code, status = status, _HTTP_STATUS_LINES.get(status)
        elif " " in status:
            if "\n" in status or "\r" in status or "\0" in status:
                raise ValueError("Status line must not include control chars.")
            status = status.strip()
            code = int(status.split()[0])
        else:
            raise ValueError("String status line without a reason phrase.")
        if not 100 <= code <= 999:
            raise ValueError("Status code out of range.")
        self._status_code = code
        self._status_line = str(status or ("%d Unknown" % code))

    def _get_status(self):
        return self._status_line

    status = property(
        _get_status,
        _set_status,
        None,
        """ A writeable property to change the HTTP response status. It accepts
            either a numeric code (100-999) or a string with a custom reason
            phrase (e.g. "404 Brain not found"). Both :data:`status_line` and
            :data:`status_code` are updated accordingly. The return value is
            always a status string. """,
    )
    del _get_status, _set_status

    @property
    def headers(self):
        """An instance of :class:`HeaderDict`, a case-insensitive dict-like
        view on the response headers."""
        hdict = HeaderDict()
        hdict.dict = self._headers
        return hdict

    def __contains__(self, name):
        return _hkey(name) in self._headers

    def __delitem__(self, name):
        del self._headers[_hkey(name)]

    def __getitem__(self, name):
        return self._headers[_hkey(name)][-1]

    def __setitem__(self, name, value):
        self._headers[_hkey(name)] = [_hval(value)]

    def get_header(self, name, default=None):
        """Return the value of a previously defined header. If there is no
        header with that name, return a default value."""
        return self._headers.get(_hkey(name), [default])[-1]

    def set_header(self, name, value):
        """Create a new response header, replacing any previously defined
        headers with the same name."""
        self._headers[_hkey(name)] = [_hval(value)]

    def add_header(self, name, value):
        """Add an additional response header, not removing duplicates."""
        self._headers.setdefault(_hkey(name), []).append(_hval(value))

    def iter_headers(self):
        """Yield (header, value) tuples, skipping headers that are not
        allowed with the current response status code."""
        return self.headerlist

    def _wsgi_status_line(self):
        """WSGI conform status line (latin1-encodeable)"""
        if py3k:
            return self._status_line.encode("utf8").decode("latin1")
        return self._status_line

    @property
    def headerlist(self):
        """WSGI conform list of (header, value) tuples."""
        out = []
        headers = list(self._headers.items())
        if "Content-Type" not in self._headers:
            headers.append(("Content-Type", [self.default_content_type]))
        if self._status_code in self.bad_headers:
            bad_headers = self.bad_headers[self._status_code]
            headers = [h for h in headers if h[0] not in bad_headers]
        out += [(name, val) for (name, vals) in headers for val in vals]
        if self._cookies:
            for c in self._cookies.values():
                out.append(("Set-Cookie", _hval(c.OutputString())))
        if py3k:
            out = [(k, v.encode("utf8").decode("latin1")) for (k, v) in out]
        return out

    content_type = HeaderProperty("Content-Type")
    content_length = HeaderProperty("Content-Length", reader=int, default=-1)
    expires = HeaderProperty(
        "Expires",
        reader=lambda x: datetime.utcfromtimestamp(parse_date(x)),
        writer=lambda x: http_date(x),
    )

    @property
    def charset(self, default="UTF-8"):
        """Return the charset specified in the content-type header (default: utf8)."""
        if "charset=" in self.content_type:
            return self.content_type.split("charset=")[-1].split(";")[0].strip()
        return default

    def set_cookie(self, name, value, secret=None, digestmod=hashlib.sha256, **options):
        """Create a new cookie or replace an old one. If the `secret` parameter is
        set, create a `Signed Cookie` (described below).

        :param name: the name of the cookie.
        :param value: the value of the cookie.
        :param secret: a signature key required for signed cookies.

        Additionally, this method accepts all RFC 2109 attributes that are
        supported by :class:`cookie.Morsel`, including:

        :param maxage: maximum age in seconds. (default: None)
        :param expires: a datetime object or UNIX timestamp. (default: None)
        :param domain: the domain that is allowed to read the cookie.
          (default: current domain)
        :param path: limits the cookie to a given path (default: current path)
        :param secure: limit the cookie to HTTPS connections (default: off).
        :param httponly: prevents client-side javascript to read this cookie
          (default: off, requires Python 2.6 or newer).
        :param samesite: Control or disable third-party use for this cookie.
          Possible values: `lax`, `strict` or `none` (default).

        If neither `expires` nor `maxage` is set (default), the cookie will
        expire at the end of the browser session (as soon as the browser
        window is closed).

        Signed cookies may store any pickle-able object and are
        cryptographically signed to prevent manipulation. Keep in mind that
        cookies are limited to 4kb in most browsers.

        Warning: Pickle is a potentially dangerous format. If an attacker
        gains access to the secret key, he could forge cookies that execute
        code on server side if unpickled. Using pickle is discouraged and
        support for it will be removed in later versions of bottle.

        Warning: Signed cookies are not encrypted (the client can still see
        the content) and not copy-protected (the client can restore an old
        cookie). The main intention is to make pickling and unpickling
        save, not to store secret information at client side.
        """
        if not self._cookies:
            self._cookies = SimpleCookie()

        # Monkey-patch Cookie lib to support 'SameSite' parameter
        # https://tools.ietf.org/html/draft-west-first-party-cookies-07#section-4.1
        if py < (3, 8, 0):
            Morsel._reserved.setdefault("samesite", "SameSite")

        if secret:
            if not isinstance(value, basestring):
                depr(
                    0,
                    13,
                    "Pickling of arbitrary objects into cookies is deprecated.",
                    "Only store strings in cookies. JSON strings are fine, too.",
                )
            encoded = base64.b64encode(pickle.dumps([name, value], -1))
            sig = base64.b64encode(hmac.new(tob(secret), encoded, digestmod=digestmod).digest())
            value = touni(tob("!") + sig + tob("?") + encoded)
        elif not isinstance(value, basestring):
            raise TypeError("Secret key required for non-string cookies.")

        # Cookie size plus options must not exceed 4kb.
        if len(name) + len(value) > 3800:
            raise ValueError("Content does not fit into a cookie.")

        self._cookies[name] = value

        for key, value in options.items():
            if key in ("max_age", "maxage"):  # 'maxage' variant added in 0.13
                key = "max-age"
                if isinstance(value, timedelta):
                    value = value.seconds + value.days * 24 * 3600
            if key == "expires":
                value = http_date(value)
            if key in ("same_site", "samesite"):  # 'samesite' variant added in 0.13
                key, value = "samesite", (value or "none").lower()
                if value not in ("lax", "strict", "none"):
                    raise CookieError("Invalid value for SameSite")
            if key in ("secure", "httponly") and not value:
                continue
            self._cookies[name][key] = value

    def delete_cookie(self, key, **kwargs):
        """Delete a cookie. Be sure to use the same `domain` and `path`
        settings as used to create the cookie."""
        kwargs["max_age"] = -1
        kwargs["expires"] = 0
        self.set_cookie(key, "", **kwargs)

    def __repr__(self):
        out = ""
        for name, value in self.headerlist:
            out += f"{name.title()}: {value.strip()}\n"
        return out


def _local_property():
    ls = threading.local()

    def fget(_):
        try:
            return ls.var
        except AttributeError:
            raise RuntimeError("Request context not initialized.")

    def fset(_, value):
        ls.var = value

    def fdel(_):
        del ls.var

    return property(fget, fset, fdel, "Thread-local property")


class LocalRequest(BaseRequest):
    """A thread-local subclass of :class:`BaseRequest` with a different
    set of attributes for each thread. There is usually only one global
    instance of this class (:data:`request`). If accessed during a
    request/response cycle, this instance always refers to the *current*
    request (even on a multithreaded server)."""

    bind = BaseRequest.__init__
    environ = _local_property()


class LocalResponse(BaseResponse):
    """A thread-local subclass of :class:`BaseResponse` with a different
    set of attributes for each thread. There is usually only one global
    instance of this class (:data:`response`). Its attributes are used
    to build the HTTP response at the end of the request/response cycle.
    """

    bind = BaseResponse.__init__
    _status_line = _local_property()
    _status_code = _local_property()
    _cookies = _local_property()
    _headers = _local_property()
    body = _local_property()


Request = BaseRequest
Response = BaseResponse


class HTTPResponse(Response, BottleException):
    def __init__(self, body="", status=None, headers=None, **more_headers):
        super().__init__(body, status, headers, **more_headers)

    def apply(self, other):
        other._status_code = self._status_code
        other._status_line = self._status_line
        other._headers = self._headers
        other._cookies = self._cookies
        other.body = self.body


class HTTPError(HTTPResponse):
    default_status = 500

    def __init__(self, status=None, body=None, exception=None, traceback=None, **more_headers):
        self.exception = exception
        self.traceback = traceback
        super().__init__(body, status, **more_headers)


class PluginError(BottleException):
    pass


class JSONPlugin:
    name = "json"
    api = 2

    def __init__(self, json_dumps=json_dumps):
        self.json_dumps = json_dumps

    def setup(self, app):
        app.config._define(
            "json.enable",
            default=True,
            validate=bool,
            help="Enable or disable automatic dict->json filter.",
        )
        app.config._define(
            "json.ascii",
            default=False,
            validate=bool,
            help="Use only 7-bit ASCII characters in output.",
        )
        app.config._define(
            "json.indent",
            default=True,
            validate=bool,
            help="Add whitespace to make json more readable.",
        )
        app.config._define(
            "json.dump_func",
            default=None,
            help=(
                "If defined, use this function to transform"
                " dict into json. The other options no longer"
                " apply."
            ),
        )

    def apply(self, callback, route):
        dumps = self.json_dumps
        if not self.json_dumps:
            return callback

        @functools.wraps(callback)
        def wrapper(*a, **ka):
            try:
                rv = callback(*a, **ka)
            except HTTPResponse as resp:
                rv = resp

            if isinstance(rv, dict):
                # Attempt to serialize, raises exception on failure
                json_response = dumps(rv)
                # Set content type only if serialization successful
                response.content_type = "application/json"
                return json_response
            elif isinstance(rv, HTTPResponse) and isinstance(rv.body, dict):
                rv.body = dumps(rv.body)
                rv.content_type = "application/json"
            return rv

        return wrapper


class TemplatePlugin:
    """This plugin applies the :func:`view` decorator to all routes with a
    `template` config parameter. If the parameter is a tuple, the second
    element must be a dict with additional options (e.g. `template_engine`)
    or default variables for the template."""

    name = "template"
    api = 2

    def setup(self, app):
        app.tpl = self

    def apply(self, callback, route):
        conf = route.config.get("template")
        if isinstance(conf, (tuple, list)) and len(conf) == 2:
            return view(conf[0], **conf[1])(callback)
        elif isinstance(conf, str):
            return view(conf)(callback)
        else:
            return callback


#: Not a plugin, but part of the plugin API. TODO: Find a better place.
class _ImportRedirect:
    def __init__(self, name, impmask):
        """Create a virtual package that redirects imports (see PEP 302)."""
        self.name = name
        self.impmask = impmask
        self.module = sys.modules.setdefault(name, new_module(name))
        self.module.__dict__.update(
            {"__file__": __file__, "__path__": [], "__all__": [], "__loader__": self}
        )
        sys.meta_path.append(self)

    def find_spec(self, fullname, path, target=None):
        if "." not in fullname:
            return
        if fullname.rsplit(".", 1)[0] != self.name:
            return
        from importlib.util import spec_from_loader

        return spec_from_loader(fullname, self)

    def find_module(self, fullname, path=None):
        if "." not in fullname:
            return
        if fullname.rsplit(".", 1)[0] != self.name:
            return
        return self

    def load_module(self, fullname):
        if fullname in sys.modules:
            return sys.modules[fullname]
        modname = fullname.rsplit(".", 1)[1]
        realname = self.impmask % modname
        __import__(realname)
        module = sys.modules[fullname] = sys.modules[realname]
        setattr(self.module, modname, module)
        module.__loader__ = self
        return module


class MultiDict(DictMixin):
    """This dict stores multiple values per key, but behaves exactly like a
    normal dict in that it returns only the newest value for any given key.
    There are special methods available to access the full list of values.
    """

    def __init__(self, *a, **k):
        self.dict = {k: [v] for (k, v) in dict(*a, **k).items()}

    def __len__(self):
        return len(self.dict)

    def __iter__(self):
        return iter(self.dict)

    def __contains__(self, key):
        return key in self.dict

    def __delitem__(self, key):
        del self.dict[key]

    def __getitem__(self, key):
        return self.dict[key][-1]

    def __setitem__(self, key, value):
        self.append(key, value)

    def keys(self):
        return self.dict.keys()

    if py3k:

        def values(self):
            return (v[-1] for v in self.dict.values())

        def items(self):
            return ((k, v[-1]) for k, v in self.dict.items())

        def allitems(self):
            return ((k, v) for k, vl in self.dict.items() for v in vl)

        iterkeys = keys
        itervalues = values
        iteritems = items
        iterallitems = allitems

    else:

        def values(self):
            return [v[-1] for v in self.dict.values()]

        def items(self):
            return [(k, v[-1]) for k, v in self.dict.items()]

        def iterkeys(self):
            return self.dict.iterkeys()

        def itervalues(self):
            return (v[-1] for v in self.dict.itervalues())

        def iteritems(self):
            return ((k, v[-1]) for k, v in self.dict.iteritems())

        def iterallitems(self):
            return ((k, v) for k, vl in self.dict.iteritems() for v in vl)

        def allitems(self):
            return [(k, v) for k, vl in self.dict.iteritems() for v in vl]

    def get(self, key, default=None, index=-1, type=None):
        """Return the most recent value for a key.

        :param default: The default value to be returned if the key is not
               present or the type conversion fails.
        :param index: An index for the list of available values.
        :param type: If defined, this callable is used to cast the value
                into a specific type. Exception are suppressed and result in
                the default value to be returned.
        """
        try:
            val = self.dict[key][index]
            return type(val) if type else val
        except Exception:
            pass
        return default

    def append(self, key, value):
        """Add a new value to the list of values for this key."""
        self.dict.setdefault(key, []).append(value)

    def replace(self, key, value):
        """Replace the list of values with a single value."""
        self.dict[key] = [value]

    def getall(self, key):
        """Return a (possibly empty) list of values for a key."""
        return self.dict.get(key) or []

    #: Aliases for WTForms to mimic other multi-dict APIs (Django)
    getone = get
    getlist = getall


class FormsDict(MultiDict):
    """This :class:`MultiDict` subclass is used to store request form data.
    Additionally to the normal dict-like item access methods (which return
    unmodified data as native strings), this container also supports
    attribute-like access to its values. Attributes are automatically de-
    or recoded to match :attr:`input_encoding` (default: 'utf8'). Missing
    attributes default to an empty string."""

    #: Encoding used for attribute values.
    input_encoding = "utf8"
    #: If true (default), unicode strings are first encoded with `latin1`
    #: and then decoded to match :attr:`input_encoding`.
    recode_unicode = True

    def _fix(self, s, encoding=None):
        if isinstance(s, unicode) and self.recode_unicode:  # Python 3 WSGI
            return s.encode("latin1").decode(encoding or self.input_encoding)
        elif isinstance(s, bytes):  # Python 2 WSGI
            return s.decode(encoding or self.input_encoding)
        else:
            return s

    def decode(self, encoding=None):
        """Returns a copy with all keys and values de- or recoded to match
        :attr:`input_encoding`. Some libraries (e.g. WTForms) want a
        unicode dictionary."""
        copy = FormsDict()
        enc = copy.input_encoding = encoding or self.input_encoding
        copy.recode_unicode = False
        for key, value in self.allitems():
            copy.append(self._fix(key, enc), self._fix(value, enc))
        return copy

    def getunicode(self, name, default=None, encoding=None):
        """Return the value as a unicode string, or the default."""
        try:
            return self._fix(self[name], encoding)
        except (UnicodeError, KeyError):
            return default

    def __getattr__(self, name, default=unicode()):
        # Without this guard, pickle generates a cryptic TypeError:
        if name.startswith("__") and name.endswith("__"):
            return super().__getattr__(name)
        return self.getunicode(name, default=default)


class HeaderDict(MultiDict):
    """A case-insensitive version of :class:`MultiDict` that defaults to
    replace the old value instead of appending it."""

    def __init__(self, *a, **ka):
        self.dict = {}
        if a or ka:
            self.update(*a, **ka)

    def __contains__(self, key):
        return _hkey(key) in self.dict

    def __delitem__(self, key):
        del self.dict[_hkey(key)]

    def __getitem__(self, key):
        return self.dict[_hkey(key)][-1]

    def __setitem__(self, key, value):
        self.dict[_hkey(key)] = [_hval(value)]

    def append(self, key, value):
        self.dict.setdefault(_hkey(key), []).append(_hval(value))

    def replace(self, key, value):
        self.dict[_hkey(key)] = [_hval(value)]

    def getall(self, key):
        return self.dict.get(_hkey(key)) or []

    def get(self, key, default=None, index=-1):
        return MultiDict.get(self, _hkey(key), default, index)

    def filter(self, names):
        for name in (_hkey(n) for n in names):
            if name in self.dict:
                del self.dict[name]


class WSGIHeaderDict(DictMixin):
    """This dict-like class wraps a WSGI environ dict and provides convenient
    access to HTTP_* fields. Keys and values are native strings
    (2.x bytes or 3.x unicode) and keys are case-insensitive. If the WSGI
    environment contains non-native string values, these are de- or encoded
    using a lossless 'latin1' character set.

    The API will remain stable even on changes to the relevant PEPs.
    Currently PEP 333, 444 and 3333 are supported. (PEP 444 is the only one
    that uses non-native strings.)
    """

    #: List of keys that do not have a ``HTTP_`` prefix.
    cgikeys = ("CONTENT_TYPE", "CONTENT_LENGTH")

    def __init__(self, environ):
        self.environ = environ

    def _ekey(self, key):
        """Translate header field name to CGI/WSGI environ key."""
        key = key.replace("-", "_").upper()
        if key in self.cgikeys:
            return key
        return "HTTP_" + key

    def raw(self, key, default=None):
        """Return the header value as is (may be bytes or unicode)."""
        return self.environ.get(self._ekey(key), default)

    def __getitem__(self, key):
        val = self.environ[self._ekey(key)]
        if py3k:
            if isinstance(val, unicode):
                val = val.encode("latin1").decode("utf8")
            else:
                val = val.decode("utf8")
        return val

    def __setitem__(self, key, value):
        raise TypeError("%s is read-only." % self.__class__)

    def __delitem__(self, key):
        raise TypeError("%s is read-only." % self.__class__)

    def __iter__(self):
        for key in self.environ:
            if key[:5] == "HTTP_":
                yield _hkey(key[5:])
            elif key in self.cgikeys:
                yield _hkey(key)

    def keys(self):
        return [x for x in self]

    def __len__(self):
        return len(self.keys())

    def __contains__(self, key):
        return self._ekey(key) in self.environ


_UNSET = object()


class ConfigDict(dict):
    """A dict-like configuration storage with additional support for
    namespaces, validators, meta-data, overlays and more.

    This dict-like class is heavily optimized for read access. All read-only
    methods as well as item access should be as fast as the built-in dict.
    """

    __slots__ = (
        "_meta",
        "_change_listener",
        "_overlays",
        "_virtual_keys",
        "_source",
        "__weakref__",
    )

    def __init__(self):
        self._meta = {}
        self._change_listener = []
        #: Weak references of overlays that need to be kept in sync.
        self._overlays = []
        #: Config that is the source for this overlay.
        self._source = None
        #: Keys of values copied from the source (values we do not own)
        self._virtual_keys = set()

    def load_module(self, path, squash=True):
        """Load values from a Python module.

        Example modue ``config.py``::

             DEBUG = True
             SQLITE = {
                 "db": ":memory:"
             }


        >>> c = ConfigDict()
        >>> c.load_module('config')
        {DEBUG: True, 'SQLITE.DB': 'memory'}
        >>> c.load_module("config", False)
        {'DEBUG': True, 'SQLITE': {'DB': 'memory'}}

        :param squash: If true (default), dictionary values are assumed to
                       represent namespaces (see :meth:`load_dict`).
        """
        config_obj = load(path)
        obj = {key: getattr(config_obj, key) for key in dir(config_obj) if key.isupper()}

        if squash:
            self.load_dict(obj)
        else:
            self.update(obj)
        return self

    def load_config(self, filename, **options):
        """Load values from an ``*.ini`` style config file.

        A configuration file consists of sections, each led by a
        ``[section]`` header, followed by key/value entries separated by
        either ``=`` or ``:``. Section names and keys are case-insensitive.
        Leading and trailing whitespace is removed from keys and values.
        Values can be omitted, in which case the key/value delimiter may
        also be left out. Values can also span multiple lines, as long as
        they are indented deeper than the first line of the value. Commands
        are prefixed by ``#`` or ``;`` and may only appear on their own on
        an otherwise empty line.

        Both section and key names may contain dots (``.``) as namespace
        separators. The actual configuration parameter name is constructed
        by joining section name and key name together and converting to
        lower case.

        The special sections ``bottle`` and ``ROOT`` refer to the root
        namespace and the ``DEFAULT`` section defines default values for all
        other sections.

        With Python 3, extended string interpolation is enabled.

        :param filename: The path of a config file, or a list of paths.
        :param options: All keyword parameters are passed to the underlying
            :class:`python:configparser.ConfigParser` constructor call.

        """
        options.setdefault("allow_no_value", True)
        if py3k:
            options.setdefault("interpolation", configparser.ExtendedInterpolation())
        conf = configparser.ConfigParser(**options)
        conf.read(filename)
        for section in conf.sections():
            for key in conf.options(section):
                value = conf.get(section, key)
                if section not in ("bottle", "ROOT"):
                    key = section + "." + key
                self[key.lower()] = value
        return self

    def load_dict(self, source, namespace=""):
        """Load values from a dictionary structure. Nesting can be used to
        represent namespaces.

        >>> c = ConfigDict()
        >>> c.load_dict({'some': {'namespace': {'key': 'value'} } })
        {'some.namespace.key': 'value'}
        """
        for key, value in source.items():
            if isinstance(key, basestring):
                nskey = (namespace + "." + key).strip(".")
                if isinstance(value, dict):
                    self.load_dict(value, namespace=nskey)
                else:
                    self[nskey] = value
            else:
                raise TypeError("Key has type %r (not a string)" % type(key))
        return self

    def update(self, *a, **ka):
        """If the first parameter is a string, all keys are prefixed with this
        namespace. Apart from that it works just as the usual dict.update().

        >>> c = ConfigDict()
        >>> c.update('some.namespace', key='value')
        """
        prefix = ""
        if a and isinstance(a[0], basestring):
            prefix = a[0].strip(".") + "."
            a = a[1:]
        for key, value in dict(*a, **ka).items():
            self[prefix + key] = value

    def setdefault(self, key, value):
        if key not in self:
            self[key] = value
        return self[key]

    def __setitem__(self, key, value):
        if not isinstance(key, basestring):
            raise TypeError("Key has type %r (not a string)" % type(key))

        self._virtual_keys.discard(key)

        value = self.meta_get(key, "filter", lambda x: x)(value)
        if key in self and self[key] is value:
            return

        self._on_change(key, value)
        dict.__setitem__(self, key, value)

        for overlay in self._iter_overlays():
            overlay._set_virtual(key, value)

    def __delitem__(self, key):
        if key not in self:
            raise KeyError(key)
        if key in self._virtual_keys:
            raise KeyError("Virtual keys cannot be deleted: %s" % key)

        if self._source and key in self._source:
            # Not virtual, but present in source -> Restore virtual value
            dict.__delitem__(self, key)
            self._set_virtual(key, self._source[key])
        else:  # not virtual, not present in source. This is OUR value
            self._on_change(key, None)
            dict.__delitem__(self, key)
            for overlay in self._iter_overlays():
                overlay._delete_virtual(key)

    def _set_virtual(self, key, value):
        """Recursively set or update virtual keys. Do nothing if non-virtual
        value is present."""
        if key in self and key not in self._virtual_keys:
            return  # Do nothing for non-virtual keys.

        self._virtual_keys.add(key)
        if key in self and self[key] is not value:
            self._on_change(key, value)
        dict.__setitem__(self, key, value)
        for overlay in self._iter_overlays():
            overlay._set_virtual(key, value)

    def _delete_virtual(self, key):
        """Recursively delete virtual entry. Do nothing if key is not virtual."""
        if key not in self._virtual_keys:
            return  # Do nothing for non-virtual keys.

        if key in self:
            self._on_change(key, None)
        dict.__delitem__(self, key)
        self._virtual_keys.discard(key)
        for overlay in self._iter_overlays():
            overlay._delete_virtual(key)

    def _on_change(self, key, value):
        for cb in self._change_listener:
            if cb(self, key, value):
                return True

    def _add_change_listener(self, func):
        self._change_listener.append(func)
        return func

    def meta_get(self, key, metafield, default=None):
        """Return the value of a meta field for a key."""
        return self._meta.get(key, {}).get(metafield, default)

    def meta_set(self, key, metafield, value):
        """Set the meta field for a key to a new value."""
        self._meta.setdefault(key, {})[metafield] = value

    def meta_list(self, key):
        """Return an iterable of meta field names defined for a key."""
        return self._meta.get(key, {}).keys()

    def _define(self, key, default=_UNSET, help=_UNSET, validate=_UNSET):
        """(Unstable) Shortcut for plugins to define own config parameters."""
        if default is not _UNSET:
            self.setdefault(key, default)
        if help is not _UNSET:
            self.meta_set(key, "help", help)
        if validate is not _UNSET:
            self.meta_set(key, "validate", validate)

    def _iter_overlays(self):
        for ref in self._overlays:
            overlay = ref()
            if overlay is not None:
                yield overlay

    def _make_overlay(self):
        """(Unstable) Create a new overlay that acts like a chained map: Values
        missing in the overlay are copied from the source map. Both maps
        share the same meta entries.

        Entries that were copied from the source are called 'virtual'. You
        can not delete virtual keys, but overwrite them, which turns them
        into non-virtual entries. Setting keys on an overlay never affects
        its source, but may affect any number of child overlays.

        Other than collections.ChainMap or most other implementations, this
        approach does not resolve missing keys on demand, but instead
        actively copies all values from the source to the overlay and keeps
        track of virtual and non-virtual keys internally. This removes any
        lookup-overhead. Read-access is as fast as a build-in dict for both
        virtual and non-virtual keys.

        Changes are propagated recursively and depth-first. A failing
        on-change handler in an overlay stops the propagation of virtual
        values and may result in an partly updated tree. Take extra care
        here and make sure that on-change handlers never fail.

        Used by Route.config
        """
        # Cleanup dead references
        self._overlays[:] = [ref for ref in self._overlays if ref() is not None]

        overlay = ConfigDict()
        overlay._meta = self._meta
        overlay._source = self
        self._overlays.append(weakref.ref(overlay))
        for key in self:
            overlay._set_virtual(key, self[key])
        return overlay


class AppStack(list):
    """A stack-like list. Calling it returns the head of the stack."""

    def __call__(self):
        """Return the current default application."""
        return self.default

    def push(self, value=None):
        """Add a new :class:`Bottle` instance to the stack"""
        if not isinstance(value, Bottle):
            value = Bottle()
        self.append(value)
        return value

    new_app = push

    @property
    def default(self):
        try:
            return self[-1]
        except IndexError:
            return self.push()


class WSGIFileWrapper:
    def __init__(self, fp, buffer_size=1024 * 64):
        self.fp, self.buffer_size = fp, buffer_size
        for attr in "fileno", "close", "read", "readlines", "tell", "seek":
            if hasattr(fp, attr):
                setattr(self, attr, getattr(fp, attr))

    def __iter__(self):
        buff, read = self.buffer_size, self.read
        part = read(buff)
        while part:
            yield part
            part = read(buff)


class _closeiter:
    """This only exists to be able to attach a .close method to iterators that
    do not support attribute assignment (most of itertools)."""

    def __init__(self, iterator, close=None):
        self.iterator = iterator
        self.close_callbacks = makelist(close)

    def __iter__(self):
        return iter(self.iterator)

    def close(self):
        for func in self.close_callbacks:
            func()


class ResourceManager:
    """This class manages a list of search paths and helps to find and open
    application-bound resources (files).

    :param base: default value for :meth:`add_path` calls.
    :param opener: callable used to open resources.
    :param cachemode: controls which lookups are cached. One of 'all',
                     'found' or 'none'.
    """

    def __init__(self, base="./", opener=open, cachemode="all"):
        self.opener = opener
        self.base = base
        self.cachemode = cachemode

        #: A list of search paths. See :meth:`add_path` for details.
        self.path = []
        #: A cache for resolved paths. ``res.cache.clear()`` clears the cache.
        self.cache = {}

    def add_path(self, path, base=None, index=None, create=False):
        """Add a new path to the list of search paths. Return False if the
        path does not exist.

        :param path: The new search path. Relative paths are turned into
            an absolute and normalized form. If the path looks like a file
            (not ending in `/`), the filename is stripped off.
        :param base: Path used to absolutize relative search paths.
            Defaults to :attr:`base` which defaults to ``os.getcwd()``.
        :param index: Position within the list of search paths. Defaults
            to last index (appends to the list).

        The `base` parameter makes it easy to reference files installed
        along with a python module or package::

            res.add_path('./resources/', __file__)
        """
        base = os.path.abspath(os.path.dirname(base or self.base))
        path = os.path.abspath(os.path.join(base, os.path.dirname(path)))
        path += os.sep
        if path in self.path:
            self.path.remove(path)
        if create and not os.path.isdir(path):
            os.makedirs(path)
        if index is None:
            self.path.append(path)
        else:
            self.path.insert(index, path)
        self.cache.clear()
        return os.path.exists(path)

    def __iter__(self):
        """Iterate over all existing files in all registered paths."""
        search = self.path[:]
        while search:
            path = search.pop()
            if not os.path.isdir(path):
                continue
            for name in os.listdir(path):
                full = os.path.join(path, name)
                if os.path.isdir(full):
                    search.append(full)
                else:
                    yield full

    def lookup(self, name):
        """Search for a resource and return an absolute file path, or `None`.

        The :attr:`path` list is searched in order. The first match is
        returned. Symlinks are followed. The result is cached to speed up
        future lookups."""
        if name not in self.cache or DEBUG:
            for path in self.path:
                fpath = os.path.join(path, name)
                if os.path.isfile(fpath):
                    if self.cachemode in ("all", "found"):
                        self.cache[name] = fpath
                    return fpath
            if self.cachemode == "all":
                self.cache[name] = None
        return self.cache[name]

    def open(self, name, mode="r", *args, **kwargs):
        """Find a resource and return a file object, or raise IOError."""
        fname = self.lookup(name)
        if not fname:
            raise OSError("Resource %r not found." % name)
        return self.opener(fname, mode=mode, *args, **kwargs)


class FileUpload:
    def __init__(self, fileobj, name, filename, headers=None):
        """Wrapper for file uploads."""
        #: Open file(-like) object (BytesIO buffer or temporary file)
        self.file = fileobj
        #: Name of the upload form field
        self.name = name
        #: Raw filename as sent by the client (may contain unsafe characters)
        self.raw_filename = filename
        #: A :class:`HeaderDict` with additional headers (e.g. content-type)
        self.headers = HeaderDict(headers) if headers else HeaderDict()

    content_type = HeaderProperty("Content-Type")
    content_length = HeaderProperty("Content-Length", reader=int, default=-1)

    def get_header(self, name, default=None):
        """Return the value of a header within the multipart part."""
        return self.headers.get(name, default)

    @cached_property
    def filename(self):
        """Name of the file on the client file system, but normalized to ensure
        file system compatibility. An empty filename is returned as 'empty'.

        Only ASCII letters, digits, dashes, underscores and dots are
        allowed in the final filename. Accents are removed, if possible.
        Whitespace is replaced by a single dash. Leading or tailing dots
        or dashes are removed. The filename is limited to 255 characters.
        """
        fname = self.raw_filename
        if not isinstance(fname, unicode):
            fname = fname.decode("utf8", "ignore")
        fname = normalize("NFKD", fname)
        fname = fname.encode("ASCII", "ignore").decode("ASCII")
        fname = os.path.basename(fname.replace("\\", os.path.sep))
        fname = re.sub(r"[^a-zA-Z0-9-_.\s]", "", fname).strip()
        fname = re.sub(r"[-\s]+", "-", fname).strip(".-")
        return fname[:255] or "empty"

    def _copy_file(self, fp, chunk_size=2**16):
        read, write, offset = self.file.read, fp.write, self.file.tell()
        while 1:
            buf = read(chunk_size)
            if not buf:
                break
            write(buf)
        self.file.seek(offset)

    def save(self, destination, overwrite=False, chunk_size=2**16):
        """Save file to disk or copy its content to an open file(-like) object.
        If *destination* is a directory, :attr:`filename` is added to the
        path. Existing files are not overwritten by default (IOError).

        :param destination: File path, directory or file(-like) object.
        :param overwrite: If True, replace existing files. (default: False)
        :param chunk_size: Bytes to read at a time. (default: 64kb)
        """
        if isinstance(destination, basestring):  # Except file-likes here
            if os.path.isdir(destination):
                destination = os.path.join(destination, self.filename)
            if not overwrite and os.path.exists(destination):
                raise OSError("File exists.")
            with open(destination, "wb") as fp:
                self._copy_file(fp, chunk_size)
        else:
            self._copy_file(destination, chunk_size)


###############################################################################
# Application Helper ###########################################################
###############################################################################


def abort(code=500, text="Unknown Error."):
    """Aborts execution and causes a HTTP error."""
    raise HTTPError(code, text)


def redirect(url, code=None):
    """Aborts execution and causes a 303 or 302 redirect, depending on
    the HTTP protocol version."""
    if not code:
        code = 303 if request.get("SERVER_PROTOCOL") == "HTTP/1.1" else 302
    res = response.copy(cls=HTTPResponse)
    res.status = code
    res.body = ""
    res.set_header("Location", urljoin(request.url, url))
    raise res


def _rangeiter(fp, offset, limit, bufsize=1024 * 1024):
    """Yield chunks from a range in a file."""
    fp.seek(offset)
    while limit > 0:
        part = fp.read(min(limit, bufsize))
        if not part:
            break
        limit -= len(part)
        yield part


def static_file(
    filename, root, mimetype=True, download=False, charset="UTF-8", etag=None, headers=None
):
    """Open a file in a safe way and return an instance of :exc:`HTTPResponse`
    that can be sent back to the client.

    :param filename: Name or path of the file to send, relative to ``root``.
    :param root: Root path for file lookups. Should be an absolute directory
        path.
    :param mimetype: Provide the content-type header (default: guess from
        file extension)
    :param download: If True, ask the browser to open a `Save as...` dialog
        instead of opening the file with the associated program. You can
        specify a custom filename as a string. If not specified, the
        original filename is used (default: False).
    :param charset: The charset for files with a ``text/*`` mime-type.
        (default: UTF-8)
    :param etag: Provide a pre-computed ETag header. If set to ``False``,
        ETag handling is disabled. (default: auto-generate ETag header)
    :param headers: Additional headers dict to add to the response.

    While checking user input is always a good idea, this function provides
    additional protection against malicious ``filename`` parameters from
    breaking out of the ``root`` directory and leaking sensitive information
    to an attacker.

    Read-protected files or files outside of the ``root`` directory are
    answered with ``403 Access Denied``. Missing files result in a
    ``404 Not Found`` response. Conditional requests (``If-Modified-Since``,
    ``If-None-Match``) are answered with ``304 Not Modified`` whenever
    possible. ``HEAD`` and ``Range`` requests (used by download managers to
    check or continue partial downloads) are also handled automatically.

    """

    root = os.path.join(os.path.abspath(root), "")
    filename = os.path.abspath(os.path.join(root, filename.strip("/\\")))
    headers = headers.copy() if headers else {}

    if not filename.startswith(root):
        return HTTPError(403, "Access denied.")
    if not os.path.exists(filename) or not os.path.isfile(filename):
        return HTTPError(404, "File does not exist.")
    if not os.access(filename, os.R_OK):
        return HTTPError(403, "You do not have permission to access this file.")

    if mimetype is True:
        if download and download is not True:
            mimetype, encoding = mimetypes.guess_type(download)
        else:
            mimetype, encoding = mimetypes.guess_type(filename)
        if encoding:
            headers["Content-Encoding"] = encoding

    if mimetype:
        if (
            (mimetype[:5] == "text/" or mimetype == "application/javascript")
            and charset
            and "charset" not in mimetype
        ):
            mimetype += "; charset=%s" % charset
        headers["Content-Type"] = mimetype

    if download:
        download = os.path.basename(filename if download is True else download)
        headers["Content-Disposition"] = 'attachment; filename="%s"' % download

    stats = os.stat(filename)
    headers["Content-Length"] = clen = stats.st_size
    headers["Last-Modified"] = email.utils.formatdate(stats.st_mtime, usegmt=True)
    headers["Date"] = email.utils.formatdate(time.time(), usegmt=True)

    getenv = request.environ.get

    if etag is None:
        etag = "%d:%d:%d:%d:%s" % (stats.st_dev, stats.st_ino, stats.st_mtime, clen, filename)
        etag = hashlib.sha1(tob(etag)).hexdigest()

    if etag:
        headers["ETag"] = etag
        check = getenv("HTTP_IF_NONE_MATCH")
        if check and check == etag:
            return HTTPResponse(status=304, **headers)

    ims = getenv("HTTP_IF_MODIFIED_SINCE")
    if ims:
        ims = parse_date(ims.split(";")[0].strip())
        if ims is not None and ims >= int(stats.st_mtime):
            return HTTPResponse(status=304, **headers)

    body = "" if request.method == "HEAD" else open(filename, "rb")

    headers["Accept-Ranges"] = "bytes"
    range_header = getenv("HTTP_RANGE")
    if range_header:
        ranges = list(parse_range_header(range_header, clen))
        if not ranges:
            return HTTPError(416, "Requested Range Not Satisfiable")
        offset, end = ranges[0]
        rlen = end - offset
        headers["Content-Range"] = "bytes %d-%d/%d" % (offset, end - 1, clen)
        headers["Content-Length"] = str(rlen)
        if body:
            body = _closeiter(_rangeiter(body, offset, rlen), body.close)
        return HTTPResponse(body, status=206, **headers)
    return HTTPResponse(body, **headers)


def debug(mode=True):
    """Change the debug level.
    There is only one debug level supported at the moment."""
    global DEBUG
    if mode:
        warnings.simplefilter("default")
    DEBUG = bool(mode)


def http_date(value):
    if isinstance(value, basestring):
        return value
    if isinstance(value, datetime):
        # aware datetime.datetime is converted to UTC time
        # naive datetime.datetime is treated as UTC time
        value = value.utctimetuple()
    elif isinstance(value, datedate):
        # datetime.date is naive, and is treated as UTC time
        value = value.timetuple()
    if not isinstance(value, (int, float)):
        # convert struct_time in UTC to UNIX timestamp
        value = calendar.timegm(value)
    return email.utils.formatdate(value, usegmt=True)


def parse_date(ims):
    """Parse rfc1123, rfc850 and asctime timestamps and return UTC epoch."""
    try:
        ts = email.utils.parsedate_tz(ims)
        return calendar.timegm(ts[:8] + (0,)) - (ts[9] or 0)
    except (TypeError, ValueError, IndexError, OverflowError):
        return None


def parse_auth(header):
    """Parse rfc2617 HTTP authentication header string (basic) and return (user,pass) tuple or None"""
    try:
        method, data = header.split(None, 1)
        if method.lower() == "basic":
            user, pwd = touni(base64.b64decode(tob(data))).split(":", 1)
            return user, pwd
    except (KeyError, ValueError):
        return None


def parse_range_header(header, maxlen=0):
    """Yield (start, end) ranges parsed from a HTTP Range header. Skip
    unsatisfiable ranges. The end index is non-inclusive."""
    if not header or header[:6] != "bytes=":
        return
    ranges = [r.split("-", 1) for r in header[6:].split(",") if "-" in r]
    for start, end in ranges:
        try:
            if not start:  # bytes=-100    -> last 100 bytes
                start, end = max(0, maxlen - int(end)), maxlen
            elif not end:  # bytes=100-    -> all but the first 99 bytes
                start, end = int(start), maxlen
            else:  # bytes=100-200 -> bytes 100-200 (inclusive)
                start, end = int(start), min(int(end) + 1, maxlen)
            if 0 <= start < end <= maxlen:
                yield start, end
        except ValueError:
            pass


#: Header tokenizer used by _parse_http_header()
_hsplit = re.compile('(?:(?:"((?:[^"\\\\]|\\\\.)*)")|([^;,=]+))([;,=]?)').findall


def _parse_http_header(h):
    """Parses a typical multi-valued and parametrised HTTP header (e.g. Accept headers) and returns a list of values
        and parameters. For non-standard or broken input, this implementation may return partial results.
    :param h: A header string (e.g. ``text/html,text/plain;q=0.9,*/*;q=0.8``)
    :return: List of (value, params) tuples. The second element is a (possibly empty) dict.
    """
    values = []
    if '"' not in h:  # INFO: Fast path without regexp (~2x faster)
        for value in h.split(","):
            parts = value.split(";")
            values.append((parts[0].strip(), {}))
            for attr in parts[1:]:
                name, value = attr.split("=", 1)
                values[-1][1][name.strip()] = value.strip()
    else:
        lop, key, attrs = ",", None, {}
        for quoted, plain, tok in _hsplit(h):
            value = plain.strip() if plain else quoted.replace('\\"', '"')
            if lop == ",":
                attrs = {}
                values.append((value, attrs))
            elif lop == ";":
                if tok == "=":
                    key = value
                else:
                    attrs[value] = ""
            elif lop == "=" and key:
                attrs[key] = value
                key = None
            lop = tok
    return values


def _parse_qsl(qs):
    r = []
    for pair in qs.split("&"):
        if not pair:
            continue
        nv = pair.split("=", 1)
        if len(nv) != 2:
            nv.append("")
        key = urlunquote(nv[0].replace("+", " "))
        value = urlunquote(nv[1].replace("+", " "))
        r.append((key, value))
    return r


def _lscmp(a, b):
    """Compares two strings in a cryptographically safe way:
    Runtime is not affected by length of common prefix."""
    return not sum(0 if x == y else 1 for x, y in zip(a, b)) and len(a) == len(b)


def cookie_encode(data, key, digestmod=None):
    """Encode and sign a pickle-able object. Return a (byte) string"""
    depr(0, 13, "cookie_encode() will be removed soon.", "Do not use this API directly.")
    digestmod = digestmod or hashlib.sha256
    msg = base64.b64encode(pickle.dumps(data, -1))
    sig = base64.b64encode(hmac.new(tob(key), msg, digestmod=digestmod).digest())
    return tob("!") + sig + tob("?") + msg


def cookie_decode(data, key, digestmod=None):
    """Verify and decode an encoded string. Return an object or None."""
    depr(0, 13, "cookie_decode() will be removed soon.", "Do not use this API directly.")
    data = tob(data)
    if cookie_is_encoded(data):
        sig, msg = data.split(tob("?"), 1)
        digestmod = digestmod or hashlib.sha256
        hashed = hmac.new(tob(key), msg, digestmod=digestmod).digest()
        if _lscmp(sig[1:], base64.b64encode(hashed)):
            return pickle.loads(base64.b64decode(msg))
    return None


def cookie_is_encoded(data):
    """Return True if the argument looks like a encoded cookie."""
    depr(0, 13, "cookie_is_encoded() will be removed soon.", "Do not use this API directly.")
    return bool(data.startswith(tob("!")) and tob("?") in data)


def html_escape(string):
    """Escape HTML special characters ``&<>`` and quotes ``'"``."""
    return (
        string.replace("&", "&amp;")
        .replace("<", "&lt;")
        .replace(">", "&gt;")
        .replace('"', "&quot;")
        .replace("'", "&#039;")
    )


def html_quote(string):
    """Escape and quote a string to be used as an HTTP attribute."""
    return '"%s"' % html_escape(string).replace("\n", "&#10;").replace("\r", "&#13;").replace(
        "\t", "&#9;"
    )


def yieldroutes(func):
    """Return a generator for routes that match the signature (name, args)
    of the func parameter. This may yield more than one route if the function
    takes optional keyword arguments. The output is best described by example::

        a()         -> '/a'
        b(x, y)     -> '/b/<x>/<y>'
        c(x, y=5)   -> '/c/<x>' and '/c/<x>/<y>'
        d(x=5, y=6) -> '/d' and '/d/<x>' and '/d/<x>/<y>'
    """
    path = "/" + func.__name__.replace("__", "/").lstrip("/")
    spec = getargspec(func)
    argc = len(spec[0]) - len(spec[3] or [])
    path += ("/<%s>" * argc) % tuple(spec[0][:argc])
    yield path
    for arg in spec[0][argc:]:
        path += "/<%s>" % arg
        yield path


def path_shift(script_name, path_info, shift=1):
    """Shift path fragments from PATH_INFO to SCRIPT_NAME and vice versa.

    :return: The modified paths.
    :param script_name: The SCRIPT_NAME path.
    :param script_name: The PATH_INFO path.
    :param shift: The number of path fragments to shift. May be negative to
      change the shift direction. (default: 1)
    """
    if shift == 0:
        return script_name, path_info
    pathlist = path_info.strip("/").split("/")
    scriptlist = script_name.strip("/").split("/")
    if pathlist and pathlist[0] == "":
        pathlist = []
    if scriptlist and scriptlist[0] == "":
        scriptlist = []
    if 0 < shift <= len(pathlist):
        moved = pathlist[:shift]
        scriptlist = scriptlist + moved
        pathlist = pathlist[shift:]
    elif 0 > shift >= -len(scriptlist):
        moved = scriptlist[shift:]
        pathlist = moved + pathlist
        scriptlist = scriptlist[:shift]
    else:
        empty = "SCRIPT_NAME" if shift < 0 else "PATH_INFO"
        raise AssertionError("Cannot shift. Nothing left from %s" % empty)
    new_script_name = "/" + "/".join(scriptlist)
    new_path_info = "/" + "/".join(pathlist)
    if path_info.endswith("/") and pathlist:
        new_path_info += "/"
    return new_script_name, new_path_info


def auth_basic(check, realm="private", text="Access denied"):
    """Callback decorator to require HTTP auth (basic).
    TODO: Add route(check_auth=...) parameter."""

    def decorator(func):
        @functools.wraps(func)
        def wrapper(*a, **ka):
            user, password = request.auth or (None, None)
            if user is None or not check(user, password):
                err = HTTPError(401, text)
                err.add_header("WWW-Authenticate", 'Basic realm="%s"' % realm)
                return err
            return func(*a, **ka)

        return wrapper

    return decorator


def make_default_app_wrapper(name):
    """Return a callable that relays calls to the current default app."""

    @functools.wraps(getattr(Bottle, name))
    def wrapper(*a, **ka):
        return getattr(app(), name)(*a, **ka)

    return wrapper


route = make_default_app_wrapper("route")
get = make_default_app_wrapper("get")
post = make_default_app_wrapper("post")
put = make_default_app_wrapper("put")
delete = make_default_app_wrapper("delete")
patch = make_default_app_wrapper("patch")
error = make_default_app_wrapper("error")
mount = make_default_app_wrapper("mount")
hook = make_default_app_wrapper("hook")
install = make_default_app_wrapper("install")
uninstall = make_default_app_wrapper("uninstall")
url = make_default_app_wrapper("get_url")


class ServerAdapter:
    quiet = False

    def __init__(self, host="127.0.0.1", port=8080, **options):
        self.options = options
        self.host = host
        self.port = int(port)

    def run(self, handler):  # pragma: no cover
        pass

    def __repr__(self):
        args = ", ".join(f"{k}={repr(v)}" for k, v in self.options.items())
        return f"{self.__class__.__name__}({args})"


class CGIServer(ServerAdapter):
    quiet = True

    def run(self, handler):  # pragma: no cover
        from wsgiref.handlers import CGIHandler

        def fixed_environ(environ, start_response):
            environ.setdefault("PATH_INFO", "")
            return handler(environ, start_response)

        CGIHandler().run(fixed_environ)


class FlupFCGIServer(ServerAdapter):
    def run(self, handler):  # pragma: no cover
        import flup.server.fcgi

        self.options.setdefault("bindAddress", (self.host, self.port))
        flup.server.fcgi.WSGIServer(handler, **self.options).run()


class WSGIRefServer(ServerAdapter):
    def run(self, app):  # pragma: no cover
        import socket
        from wsgiref.simple_server import WSGIRequestHandler, WSGIServer, make_server

        class FixedHandler(WSGIRequestHandler):
            def address_string(self):  # Prevent reverse DNS lookups please.
                return self.client_address[0]

            def log_request(*args, **kw):
                if not self.quiet:
                    return WSGIRequestHandler.log_request(*args, **kw)

        handler_cls = self.options.get("handler_class", FixedHandler)
        server_cls = self.options.get("server_class", WSGIServer)

        if ":" in self.host:  # Fix wsgiref for IPv6 addresses.
            if getattr(server_cls, "address_family") == socket.AF_INET:

                class server_cls(server_cls):
                    address_family = socket.AF_INET6

        self.srv = make_server(self.host, self.port, app, server_cls, handler_cls)
        self.port = self.srv.server_port  # update port actual port (0 means random)
        try:
            self.srv.serve_forever()
        except KeyboardInterrupt:
            self.srv.server_close()  # Prevent ResourceWarning: unclosed socket
            raise


class CherryPyServer(ServerAdapter):
    def run(self, handler):  # pragma: no cover
        depr(
            0,
            13,
            "The wsgi server part of cherrypy was split into a new project called 'cheroot'.",
            "Use the 'cheroot' server adapter instead of cherrypy.",
        )
        from cherrypy import wsgiserver  # This will fail for CherryPy >= 9

        self.options["bind_addr"] = (self.host, self.port)
        self.options["wsgi_app"] = handler

        certfile = self.options.get("certfile")
        if certfile:
            del self.options["certfile"]
        keyfile = self.options.get("keyfile")
        if keyfile:
            del self.options["keyfile"]

        server = wsgiserver.CherryPyWSGIServer(**self.options)
        if certfile:
            server.ssl_certificate = certfile
        if keyfile:
            server.ssl_private_key = keyfile

        try:
            server.start()
        finally:
            server.stop()


class CherootServer(ServerAdapter):
    def run(self, handler):  # pragma: no cover
        from cheroot import wsgi
        from cheroot.ssl import builtin

        self.options["bind_addr"] = (self.host, self.port)
        self.options["wsgi_app"] = handler
        certfile = self.options.pop("certfile", None)
        keyfile = self.options.pop("keyfile", None)
        chainfile = self.options.pop("chainfile", None)
        server = wsgi.Server(**self.options)
        if certfile and keyfile:
            server.ssl_adapter = builtin.BuiltinSSLAdapter(certfile, keyfile, chainfile)
        try:
            server.start()
        finally:
            server.stop()


class WaitressServer(ServerAdapter):
    def run(self, handler):
        from waitress import serve

        serve(handler, host=self.host, port=self.port, _quiet=self.quiet, **self.options)


class PasteServer(ServerAdapter):
    def run(self, handler):  # pragma: no cover
        from paste import httpserver
        from paste.translogger import TransLogger

        handler = TransLogger(handler, setup_console_handler=(not self.quiet))
        httpserver.serve(handler, host=self.host, port=str(self.port), **self.options)


class MeinheldServer(ServerAdapter):
    def run(self, handler):
        from meinheld import server

        server.listen((self.host, self.port))
        server.run(handler)


class FapwsServer(ServerAdapter):
    """Extremely fast webserver using libev. See https://github.com/william-os4y/fapws3"""

    def run(self, handler):  # pragma: no cover
        depr(0, 13, "fapws3 is not maintained and support will be dropped.")
        import fapws._evwsgi as evwsgi
        from fapws import base, config

        port = self.port
        if float(config.SERVER_IDENT[-2:]) > 0.4:
            # fapws3 silently changed its API in 0.5
            port = str(port)
        evwsgi.start(self.host, port)
        # fapws3 never releases the GIL. Complain upstream. I tried. No luck.
        if "BOTTLE_CHILD" in os.environ and not self.quiet:
            _stderr("WARNING: Auto-reloading does not work with Fapws3.")
            _stderr("         (Fapws3 breaks python thread support)")
        evwsgi.set_base_module(base)

        def app(environ, start_response):
            environ["wsgi.multiprocess"] = False
            return handler(environ, start_response)

        evwsgi.wsgi_cb(("", app))
        evwsgi.run()


class TornadoServer(ServerAdapter):
    """The super hyped asynchronous server by facebook. Untested."""

    def run(self, handler):  # pragma: no cover
        import tornado.httpserver
        import tornado.ioloop
        import tornado.wsgi

        container = tornado.wsgi.WSGIContainer(handler)
        server = tornado.httpserver.HTTPServer(container)
        server.listen(port=self.port, address=self.host)
        tornado.ioloop.IOLoop.instance().start()


class AppEngineServer(ServerAdapter):
    """Adapter for Google App Engine."""

    quiet = True

    def run(self, handler):
        depr(
            0,
            13,
            "AppEngineServer no longer required",
            "Configure your application directly in your app.yaml",
        )
        from google.appengine.ext.webapp import util

        # A main() function in the handler script enables 'App Caching'.
        # Lets makes sure it is there. This _really_ improves performance.
        module = sys.modules.get("__main__")
        if module and not hasattr(module, "main"):
            module.main = lambda: util.run_wsgi_app(handler)
        util.run_wsgi_app(handler)


class TwistedServer(ServerAdapter):
    """Untested."""

    def run(self, handler):
        from twisted.internet import reactor
        from twisted.python.threadpool import ThreadPool
        from twisted.web import server, wsgi

        thread_pool = ThreadPool()
        thread_pool.start()
        reactor.addSystemEventTrigger("after", "shutdown", thread_pool.stop)
        factory = server.Site(wsgi.WSGIResource(reactor, thread_pool, handler))
        reactor.listenTCP(self.port, factory, interface=self.host)
        if not reactor.running:
            reactor.run()


class DieselServer(ServerAdapter):
    """Untested."""

    def run(self, handler):
        depr(0, 13, "Diesel is not tested or supported and will be removed.")
        from diesel.protocols.wsgi import WSGIApplication

        app = WSGIApplication(handler, port=self.port)
        app.run()


class GeventServer(ServerAdapter):
    """Untested. Options:

    * See gevent.wsgi.WSGIServer() documentation for more options.
    """

    def run(self, handler):
        from gevent import local, pywsgi

        if not isinstance(threading.local(), local.local):
            msg = "Bottle requires gevent.monkey.patch_all() (before import)"
            raise RuntimeError(msg)
        if self.quiet:
            self.options["log"] = None
        address = (self.host, self.port)
        server = pywsgi.WSGIServer(address, handler, **self.options)
        if "BOTTLE_CHILD" in os.environ:
            import signal

            signal.signal(signal.SIGINT, lambda s, f: server.stop())
        server.serve_forever()


class GunicornServer(ServerAdapter):
    """Untested. See http://gunicorn.org/configure.html for options."""

    def run(self, handler):
        from gunicorn.app.base import BaseApplication

        if self.host.startswith("unix:"):
            config = {"bind": self.host}
        else:
            config = {"bind": "%s:%d" % (self.host, self.port)}

        config.update(self.options)

        class GunicornApplication(BaseApplication):
            def load_config(self):
                for key, value in config.items():
                    self.cfg.set(key, value)

            def load(self):
                return handler

        GunicornApplication().run()


class EventletServer(ServerAdapter):
    """Untested. Options:

    * `backlog` adjust the eventlet backlog parameter which is the maximum
      number of queued connections. Should be at least 1; the maximum
      value is system-dependent.
    * `family`: (default is 2) socket family, optional. See socket
      documentation for available families.
    """

    def run(self, handler):
        from eventlet import listen, patcher, wsgi

        if not patcher.is_monkey_patched(os):
            msg = "Bottle requires eventlet.monkey_patch() (before import)"
            raise RuntimeError(msg)
        socket_args = {}
        for arg in ("backlog", "family"):
            try:
                socket_args[arg] = self.options.pop(arg)
            except KeyError:
                pass
        address = (self.host, self.port)
        try:
            wsgi.server(listen(address, **socket_args), handler, log_output=(not self.quiet))
        except TypeError:
            # Fallback, if we have old version of eventlet
            wsgi.server(listen(address), handler)


class BjoernServer(ServerAdapter):
    """Fast server written in C: https://github.com/jonashaag/bjoern"""

    def run(self, handler):
        from bjoern import run

        run(handler, self.host, self.port, reuse_port=True)


class AsyncioServerAdapter(ServerAdapter):
    """Extend ServerAdapter for adding custom event loop"""

    def get_event_loop(self):
        pass


class AiohttpServer(AsyncioServerAdapter):
    """Asynchronous HTTP client/server framework for asyncio
    https://pypi.python.org/pypi/aiohttp/
    https://pypi.org/project/aiohttp-wsgi/
    """

    def get_event_loop(self):
        import asyncio

        return asyncio.new_event_loop()

    def run(self, handler):
        import asyncio

        from aiohttp_wsgi.wsgi import serve

        self.loop = self.get_event_loop()
        asyncio.set_event_loop(self.loop)

        if "BOTTLE_CHILD" in os.environ:
            import signal

            signal.signal(signal.SIGINT, lambda s, f: self.loop.stop())

        serve(handler, host=self.host, port=self.port)


class AiohttpUVLoopServer(AiohttpServer):
    """uvloop
    https://github.com/MagicStack/uvloop
    """

    def get_event_loop(self):
        import uvloop

        return uvloop.new_event_loop()


class AutoServer(ServerAdapter):
    """Untested."""

    adapters = [
        WaitressServer,
        PasteServer,
        TwistedServer,
        CherryPyServer,
        CherootServer,
        WSGIRefServer,
    ]

    def run(self, handler):
        for sa in self.adapters:
            try:
                return sa(self.host, self.port, **self.options).run(handler)
            except ImportError:
                pass


server_names = {
    "cgi": CGIServer,
    "flup": FlupFCGIServer,
    "wsgiref": WSGIRefServer,
    "waitress": WaitressServer,
    "cherrypy": CherryPyServer,
    "cheroot": CherootServer,
    "paste": PasteServer,
    "fapws3": FapwsServer,
    "tornado": TornadoServer,
    "gae": AppEngineServer,
    "twisted": TwistedServer,
    "diesel": DieselServer,
    "meinheld": MeinheldServer,
    "gunicorn": GunicornServer,
    "eventlet": EventletServer,
    "gevent": GeventServer,
    "bjoern": BjoernServer,
    "aiohttp": AiohttpServer,
    "uvloop": AiohttpUVLoopServer,
    "auto": AutoServer,
}


def load(target, **namespace):
    """Import a module or fetch an object from a module.

    * ``package.module`` returns `module` as a module object.
    * ``pack.mod:name`` returns the module variable `name` from `pack.mod`.
    * ``pack.mod:func()`` calls `pack.mod.func()` and returns the result.

    The last form accepts not only function calls, but any type of
    expression. Keyword arguments passed to this function are available as
    local variables. Example: ``import_string('re:compile(x)', x='[a-z]')``
    """
    module, target = target.split(":", 1) if ":" in target else (target, None)
    if module not in sys.modules:
        __import__(module)
    if not target:
        return sys.modules[module]
    if target.isalnum():
        return getattr(sys.modules[module], target)
    package_name = module.split(".")[0]
    namespace[package_name] = sys.modules[package_name]
    return eval(f"{module}.{target}", namespace)


def load_app(target):
    """Load a bottle application from a module and make sure that the import
    does not affect the current default application, but returns a separate
    application object. See :func:`load` for the target parameter."""
    global NORUN
    NORUN, nr_old = True, NORUN
    tmp = default_app.push()  # Create a new "default application"
    try:
        rv = load(target)  # Import the target module
        return rv if callable(rv) else tmp
    finally:
        default_app.remove(tmp)  # Remove the temporary added default application
        NORUN = nr_old


_debug = debug


def run(
    app=None,
    server="wsgiref",
    host="127.0.0.1",
    port=8080,
    interval=1,
    reloader=False,
    quiet=False,
    plugins=None,
    debug=None,
    config=None,
    **kargs,
):
    """Start a server instance. This method blocks until the server terminates.

    :param app: WSGI application or target string supported by
           :func:`load_app`. (default: :func:`default_app`)
    :param server: Server adapter to use. See :data:`server_names` keys
           for valid names or pass a :class:`ServerAdapter` subclass.
           (default: `wsgiref`)
    :param host: Server address to bind to. Pass ``0.0.0.0`` to listens on
           all interfaces including the external one. (default: 127.0.0.1)
    :param port: Server port to bind to. Values below 1024 require root
           privileges. (default: 8080)
    :param reloader: Start auto-reloading server? (default: False)
    :param interval: Auto-reloader interval in seconds (default: 1)
    :param quiet: Suppress output to stdout and stderr? (default: False)
    :param options: Options passed to the server adapter.
    """
    if NORUN:
        return
    if reloader and not os.environ.get("BOTTLE_CHILD"):
        import subprocess

        fd, lockfile = tempfile.mkstemp(prefix="bottle.", suffix=".lock")
        environ = os.environ.copy()
        environ["BOTTLE_CHILD"] = "true"
        environ["BOTTLE_LOCKFILE"] = lockfile
        args = [sys.executable] + sys.argv
        # If a package was loaded with `python -m`, then `sys.argv` needs to be
        # restored to the original value, or imports might break. See #1336
        if getattr(sys.modules.get("__main__"), "__package__", None):
            args[1:1] = ["-m", sys.modules["__main__"].__package__]

        try:
            os.close(fd)  # We never write to this file
            while os.path.exists(lockfile):
                p = subprocess.Popen(args, env=environ)
                while p.poll() is None:
                    os.utime(lockfile, None)  # Tell child we are still alive
                    time.sleep(interval)
                if p.returncode == 3:  # Child wants to be restarted
                    continue
                sys.exit(p.returncode)
        except KeyboardInterrupt:
            pass
        finally:
            if os.path.exists(lockfile):
                os.unlink(lockfile)
        return

    try:
        if debug is not None:
            _debug(debug)
        app = app or default_app()
        if isinstance(app, basestring):
            app = load_app(app)
        if not callable(app):
            raise ValueError("Application is not callable: %r" % app)

        for plugin in plugins or []:
            if isinstance(plugin, basestring):
                plugin = load(plugin)
            app.install(plugin)

        if config:
            app.config.update(config)

        if server in server_names:
            server = server_names.get(server)
        if isinstance(server, basestring):
            server = load(server)
        if isinstance(server, type):
            server = server(host=host, port=port, **kargs)
        if not isinstance(server, ServerAdapter):
            raise ValueError("Unknown or unsupported server: %r" % server)

        server.quiet = server.quiet or quiet
        if not server.quiet:
            _stderr(
                "Bottle (dbt v{}) server starting up (using {})...".format(
                    __version__, repr(server)
                )
            )
            if server.host.startswith("unix:"):
                _stderr("Listening on %s" % server.host)
            else:
                _stderr("Listening on http://%s:%d/" % (server.host, server.port))
            _stderr("Hit Ctrl-C to quit.\n")

        if reloader:
            lockfile = os.environ.get("BOTTLE_LOCKFILE")
            bgcheck = FileCheckerThread(lockfile, interval)
            with bgcheck:
                server.run(app)
            if bgcheck.status == "reload":
                sys.exit(3)
        else:
            server.run(app)
    except KeyboardInterrupt:
        pass
    except (SystemExit, MemoryError):
        raise
    except:
        if not reloader:
            raise
        if not getattr(server, "quiet", quiet):
            print_exc()
        time.sleep(interval)
        sys.exit(3)


class FileCheckerThread(threading.Thread):
    """Interrupt main-thread as soon as a changed module file is detected,
    the lockfile gets deleted or gets too old."""

    def __init__(self, lockfile, interval):
        threading.Thread.__init__(self)
        self.daemon = True
        self.lockfile, self.interval = lockfile, interval
        #: Is one of 'reload', 'error' or 'exit'
        self.status = None

    def run(self):
        exists = os.path.exists
        mtime = lambda p: os.stat(p).st_mtime
        files = dict()

        for module in list(sys.modules.values()):
            path = getattr(module, "__file__", "") or ""
            if path[-4:] in (".pyo", ".pyc"):
                path = path[:-1]
            if path and exists(path):
                files[path] = mtime(path)

        while not self.status:
            if not exists(self.lockfile) or mtime(self.lockfile) < time.time() - self.interval - 5:
                self.status = "error"
                thread.interrupt_main()
            for path, lmtime in list(files.items()):
                if not exists(path) or mtime(path) > lmtime:
                    self.status = "reload"
                    thread.interrupt_main()
                    break
            time.sleep(self.interval)

    def __enter__(self):
        self.start()

    def __exit__(self, exc_type, *_):
        if not self.status:
            self.status = "exit"  # silent exit
        self.join()
        return exc_type is not None and issubclass(exc_type, KeyboardInterrupt)


class TemplateError(BottleException):
    pass


class BaseTemplate:
    """Base class and minimal API for template adapters"""

    extensions = ["tpl", "html", "thtml", "stpl"]
    settings = {}  # used in prepare()
    defaults = {}  # used in render()

    def __init__(self, source=None, name=None, lookup=None, encoding="utf8", **settings):
        """Create a new template.
        If the source parameter (str or buffer) is missing, the name argument
        is used to guess a template filename. Subclasses can assume that
        self.source and/or self.filename are set. Both are strings.
        The lookup, encoding and settings parameters are stored as instance
        variables.
        The lookup parameter stores a list containing directory paths.
        The encoding parameter should be used to decode byte strings or files.
        The settings parameter contains a dict for engine-specific settings.
        """
        self.name = name
        self.source = source.read() if hasattr(source, "read") else source
        self.filename = source.filename if hasattr(source, "filename") else None
        self.lookup = [os.path.abspath(x) for x in lookup] if lookup else []
        self.encoding = encoding
        self.settings = self.settings.copy()  # Copy from class variable
        self.settings.update(settings)  # Apply
        if not self.source and self.name:
            self.filename = self.search(self.name, self.lookup)
            if not self.filename:
                raise TemplateError("Template %s not found." % repr(name))
        if not self.source and not self.filename:
            raise TemplateError("No template specified.")
        self.prepare(**self.settings)

    @classmethod
    def search(cls, name, lookup=None):
        """Search name in all directories specified in lookup.
        First without, then with common extensions. Return first hit."""
        if not lookup:
            raise depr(0, 12, "Empty template lookup path.", "Configure a template lookup path.")

        if os.path.isabs(name):
            raise depr(
                0,
                12,
                "Use of absolute path for template name.",
                "Refer to templates with names or paths relative to the lookup path.",
            )

        for spath in lookup:
            spath = os.path.abspath(spath) + os.sep
            fname = os.path.abspath(os.path.join(spath, name))
            if not fname.startswith(spath):
                continue
            if os.path.isfile(fname):
                return fname
            for ext in cls.extensions:
                if os.path.isfile(f"{fname}.{ext}"):
                    return f"{fname}.{ext}"

    @classmethod
    def global_config(cls, key, *args):
        """This reads or sets the global settings stored in class.settings."""
        if args:
            cls.settings = cls.settings.copy()  # Make settings local to class
            cls.settings[key] = args[0]
        else:
            return cls.settings[key]

    def prepare(self, **options):
        """Run preparations (parsing, caching, ...).
        It should be possible to call this again to refresh a template or to
        update settings.
        """
        raise NotImplementedError

    def render(self, *args, **kwargs):
        """Render the template with the specified local variables and return
        a single byte or unicode string. If it is a byte string, the encoding
        must match self.encoding. This method must be thread-safe!
        Local variables may be provided in dictionaries (args)
        or directly, as keywords (kwargs).
        """
        raise NotImplementedError


class MakoTemplate(BaseTemplate):
    def prepare(self, **options):
        from mako.lookup import TemplateLookup
        from mako.template import Template

        options.update({"input_encoding": self.encoding})
        options.setdefault("format_exceptions", bool(DEBUG))
        lookup = TemplateLookup(directories=self.lookup, **options)
        if self.source:
            self.tpl = Template(self.source, lookup=lookup, **options)
        else:
            self.tpl = Template(uri=self.name, filename=self.filename, lookup=lookup, **options)

    def render(self, *args, **kwargs):
        for dictarg in args:
            kwargs.update(dictarg)
        _defaults = self.defaults.copy()
        _defaults.update(kwargs)
        return self.tpl.render(**_defaults)


class CheetahTemplate(BaseTemplate):
    def prepare(self, **options):
        from Cheetah.Template import Template

        self.context = threading.local()
        self.context.vars = {}
        options["searchList"] = [self.context.vars]
        if self.source:
            self.tpl = Template(source=self.source, **options)
        else:
            self.tpl = Template(file=self.filename, **options)

    def render(self, *args, **kwargs):
        for dictarg in args:
            kwargs.update(dictarg)
        self.context.vars.update(self.defaults)
        self.context.vars.update(kwargs)
        out = str(self.tpl)
        self.context.vars.clear()
        return out


class Jinja2Template(BaseTemplate):
    def prepare(self, filters=None, tests=None, globals={}, **kwargs):
        from jinja2 import Environment, FunctionLoader

        self.env = Environment(loader=FunctionLoader(self.loader), **kwargs)
        if filters:
            self.env.filters.update(filters)
        if tests:
            self.env.tests.update(tests)
        if globals:
            self.env.globals.update(globals)
        if self.source:
            self.tpl = self.env.from_string(self.source)
        else:
            self.tpl = self.env.get_template(self.name)

    def render(self, *args, **kwargs):
        for dictarg in args:
            kwargs.update(dictarg)
        _defaults = self.defaults.copy()
        _defaults.update(kwargs)
        return self.tpl.render(**_defaults)

    def loader(self, name):
        if name == self.filename:
            fname = name
        else:
            fname = self.search(name, self.lookup)
        if not fname:
            return
        with open(fname, "rb") as f:
            return (f.read().decode(self.encoding), fname, lambda: False)


class SimpleTemplate(BaseTemplate):
    def prepare(self, escape_func=html_escape, noescape=False, syntax=None, **ka):
        self.cache = {}
        enc = self.encoding
        self._str = lambda x: touni(x, enc)
        self._escape = lambda x: escape_func(touni(x, enc))
        self.syntax = syntax
        if noescape:
            self._str, self._escape = self._escape, self._str

    @cached_property
    def co(self):
        return compile(self.code, self.filename or "<string>", "exec")

    @cached_property
    def code(self):
        source = self.source
        if not source:
            with open(self.filename, "rb") as f:
                source = f.read()
        try:
            source, encoding = touni(source), "utf8"
        except UnicodeError:
            raise depr(0, 11, "Unsupported template encodings.", "Use utf-8 for templates.")
        parser = StplParser(source, encoding=encoding, syntax=self.syntax)
        code = parser.translate()
        self.encoding = parser.encoding
        return code

    def _rebase(self, _env, _name=None, **kwargs):
        _env["_rebase"] = (_name, kwargs)

    def _include(self, _env, _name=None, **kwargs):
        env = _env.copy()
        env.update(kwargs)
        if _name not in self.cache:
            self.cache[_name] = self.__class__(name=_name, lookup=self.lookup, syntax=self.syntax)
        return self.cache[_name].execute(env["_stdout"], env)

    def execute(self, _stdout, kwargs):
        env = self.defaults.copy()
        env.update(kwargs)
        env.update(
            {
                "_stdout": _stdout,
                "_printlist": _stdout.extend,
                "include": functools.partial(self._include, env),
                "rebase": functools.partial(self._rebase, env),
                "_rebase": None,
                "_str": self._str,
                "_escape": self._escape,
                "get": env.get,
                "setdefault": env.setdefault,
                "defined": env.__contains__,
            }
        )
        exec(self.co, env)
        if env.get("_rebase"):
            subtpl, rargs = env.pop("_rebase")
            rargs["base"] = "".join(_stdout)  # copy stdout
            del _stdout[:]  # clear stdout
            return self._include(env, subtpl, **rargs)
        return env

    def render(self, *args, **kwargs):
        """Render the template using keyword arguments as local variables."""
        env = {}
        stdout = []
        for dictarg in args:
            env.update(dictarg)
        env.update(kwargs)
        self.execute(stdout, env)
        return "".join(stdout)


class StplSyntaxError(TemplateError):
    pass


class StplParser:
    """Parser for stpl templates."""

    _re_cache = {}  #: Cache for compiled re patterns

    # This huge pile of voodoo magic splits python code into 8 different tokens.
    # We use the verbose (?x) regex mode to make this more manageable

    _re_tok = r"""(
        [urbURB]*
        (?:  ''(?!')
            |""(?!")
            |'{6}
            |"{6}
            |'(?:[^\\']|\\.)+?'
            |"(?:[^\\"]|\\.)+?"
            |'{3}(?:[^\\]|\\.|\n)+?'{3}
            |"{3}(?:[^\\]|\\.|\n)+?"{3}
        )
    )"""

    _re_inl = _re_tok.replace(r"|\n", "")  # We re-use this string pattern later

    _re_tok += r"""
        # 2: Comments (until end of line, but not the newline itself)
        |(\#.*)

        # 3: Open and close (4) grouping tokens
        |([\[\{\(])
        |([\]\}\)])

        # 5,6: Keywords that start or continue a python block (only start of line)
        |^([\ \t]*(?:if|for|while|with|try|def|class)\b)
        |^([\ \t]*(?:elif|else|except|finally)\b)

        # 7: Our special 'end' keyword (but only if it stands alone)
        |((?:^|;)[\ \t]*end[\ \t]*(?=(?:%(block_close)s[\ \t]*)?\r?$|;|\#))

        # 8: A customizable end-of-code-block template token (only end of line)
        |(%(block_close)s[\ \t]*(?=\r?$))

        # 9: And finally, a single newline. The 10th token is 'everything else'
        |(\r?\n)
    """

    # Match the start tokens of code areas in a template
    _re_split = r"""(?m)^[ \t]*(\\?)((%(line_start)s)|(%(block_start)s))"""
    # Match inline statements (may contain python strings)
    _re_inl = r"""%%(inline_start)s((?:%s|[^'"\n])*?)%%(inline_end)s""" % _re_inl

    # add the flag in front of the regexp to avoid Deprecation warning (see Issue #949)
    # verbose and dot-matches-newline mode
    _re_tok = "(?mx)" + _re_tok
    _re_inl = "(?mx)" + _re_inl

    default_syntax = "<% %> % {{ }}"

    def __init__(self, source, syntax=None, encoding="utf8"):
        self.source, self.encoding = touni(source, encoding), encoding
        self.set_syntax(syntax or self.default_syntax)
        self.code_buffer, self.text_buffer = [], []
        self.lineno, self.offset = 1, 0
        self.indent, self.indent_mod = 0, 0
        self.paren_depth = 0

    def get_syntax(self):
        """Tokens as a space separated string (default: <% %> % {{ }})"""
        return self._syntax

    def set_syntax(self, syntax):
        self._syntax = syntax
        self._tokens = syntax.split()
        if syntax not in self._re_cache:
            names = "block_start block_close line_start inline_start inline_end"
            etokens = map(re.escape, self._tokens)
            pattern_vars = dict(zip(names.split(), etokens))
            patterns = (self._re_split, self._re_tok, self._re_inl)
            patterns = [re.compile(p % pattern_vars) for p in patterns]
            self._re_cache[syntax] = patterns
        self.re_split, self.re_tok, self.re_inl = self._re_cache[syntax]

    syntax = property(get_syntax, set_syntax)

    def translate(self):
        if self.offset:
            raise RuntimeError("Parser is a one time instance.")
        while True:
            m = self.re_split.search(self.source, pos=self.offset)
            if m:
                text = self.source[self.offset : m.start()]
                self.text_buffer.append(text)
                self.offset = m.end()
                if m.group(1):  # Escape syntax
                    line, sep, _ = self.source[self.offset :].partition("\n")
                    self.text_buffer.append(
                        self.source[m.start() : m.start(1)] + m.group(2) + line + sep
                    )
                    self.offset += len(line + sep)
                    continue
                self.flush_text()
                self.offset += self.read_code(
                    self.source[self.offset :], multiline=bool(m.group(4))
                )
            else:
                break
        self.text_buffer.append(self.source[self.offset :])
        self.flush_text()
        return "".join(self.code_buffer)

    def read_code(self, pysource, multiline):
        code_line, comment = "", ""
        offset = 0
        while True:
            m = self.re_tok.search(pysource, pos=offset)
            if not m:
                code_line += pysource[offset:]
                offset = len(pysource)
                self.write_code(code_line.strip(), comment)
                break
            code_line += pysource[offset : m.start()]
            offset = m.end()
            _str, _com, _po, _pc, _blk1, _blk2, _end, _cend, _nl = m.groups()
            if self.paren_depth > 0 and (_blk1 or _blk2):  # a if b else c
                code_line += _blk1 or _blk2
                continue
            if _str:  # Python string
                code_line += _str
            elif _com:  # Python comment (up to EOL)
                comment = _com
                if multiline and _com.strip().endswith(self._tokens[1]):
                    multiline = False  # Allow end-of-block in comments
            elif _po:  # open parenthesis
                self.paren_depth += 1
                code_line += _po
            elif _pc:  # close parenthesis
                if self.paren_depth > 0:
                    # we could check for matching parentheses here, but it's
                    # easier to leave that to python - just check counts
                    self.paren_depth -= 1
                code_line += _pc
            elif _blk1:  # Start-block keyword (if/for/while/def/try/...)
                code_line = _blk1
                self.indent += 1
                self.indent_mod -= 1
            elif _blk2:  # Continue-block keyword (else/elif/except/...)
                code_line = _blk2
                self.indent_mod -= 1
            elif _cend:  # The end-code-block template token (usually '%>')
                if multiline:
                    multiline = False
                else:
                    code_line += _cend
            elif _end:
                self.indent -= 1
                self.indent_mod += 1
            else:  # \n
                self.write_code(code_line.strip(), comment)
                self.lineno += 1
                code_line, comment, self.indent_mod = "", "", 0
                if not multiline:
                    break

        return offset

    def flush_text(self):
        text = "".join(self.text_buffer)
        del self.text_buffer[:]
        if not text:
            return
        parts, pos, nl = [], 0, "\\\n" + "  " * self.indent
        for m in self.re_inl.finditer(text):
            prefix, pos = text[pos : m.start()], m.end()
            if prefix:
                parts.append(nl.join(map(repr, prefix.splitlines(True))))
            if prefix.endswith("\n"):
                parts[-1] += nl
            parts.append(self.process_inline(m.group(1).strip()))
        if pos < len(text):
            prefix = text[pos:]
            lines = prefix.splitlines(True)
            if lines[-1].endswith("\\\\\n"):
                lines[-1] = lines[-1][:-3]
            elif lines[-1].endswith("\\\\\r\n"):
                lines[-1] = lines[-1][:-4]
            parts.append(nl.join(map(repr, lines)))
        code = "_printlist((%s,))" % ", ".join(parts)
        self.lineno += code.count("\n") + 1
        self.write_code(code)

    @staticmethod
    def process_inline(chunk):
        if chunk[0] == "!":
            return "_str(%s)" % chunk[1:]
        return "_escape(%s)" % chunk

    def write_code(self, line, comment=""):
        code = "  " * (self.indent + self.indent_mod)
        code += line.lstrip() + comment + "\n"
        self.code_buffer.append(code)


def template(*args, **kwargs):
    """
    Get a rendered template as a string iterator.
    You can use a name, a filename or a template string as first parameter.
    Template rendering arguments can be passed as dictionaries
    or directly (as keyword arguments).
    """
    tpl = args[0] if args else None
    for dictarg in args[1:]:
        kwargs.update(dictarg)
    adapter = kwargs.pop("template_adapter", SimpleTemplate)
    lookup = kwargs.pop("template_lookup", TEMPLATE_PATH)
    tplid = (id(lookup), tpl)
    if tplid not in TEMPLATES or DEBUG:
        settings = kwargs.pop("template_settings", {})
        if isinstance(tpl, adapter):
            TEMPLATES[tplid] = tpl
            if settings:
                TEMPLATES[tplid].prepare(**settings)
        elif "\n" in tpl or "{" in tpl or "%" in tpl or "$" in tpl:
            TEMPLATES[tplid] = adapter(source=tpl, lookup=lookup, **settings)
        else:
            TEMPLATES[tplid] = adapter(name=tpl, lookup=lookup, **settings)
    if not TEMPLATES[tplid]:
        abort(500, "Template (%s) not found" % tpl)
    return TEMPLATES[tplid].render(kwargs)


mako_template = functools.partial(template, template_adapter=MakoTemplate)
cheetah_template = functools.partial(template, template_adapter=CheetahTemplate)
jinja2_template = functools.partial(template, template_adapter=Jinja2Template)


def view(tpl_name, **defaults):
    """Decorator: renders a template for a handler.
    The handler can control its behavior like that:

      - return a dict of template vars to fill out the template
      - return something other than a dict and the view decorator will not
        process the template, but return the handler result as is.
        This includes returning a HTTPResponse(dict) to get,
        for instance, JSON with autojson or other castfilters.
    """

    def decorator(func):
        @functools.wraps(func)
        def wrapper(*args, **kwargs):
            result = func(*args, **kwargs)
            if isinstance(result, (dict, DictMixin)):
                tplvars = defaults.copy()
                tplvars.update(result)
                return template(tpl_name, **tplvars)
            elif result is None:
                return template(tpl_name, **defaults)
            return result

        return wrapper

    return decorator


mako_view = functools.partial(view, template_adapter=MakoTemplate)
cheetah_view = functools.partial(view, template_adapter=CheetahTemplate)
jinja2_view = functools.partial(view, template_adapter=Jinja2Template)

TEMPLATE_PATH = ["./", "./views/"]
TEMPLATES = {}
DEBUG = False
NORUN = False  # If set, run() does nothing. Used by load_app()

#: A dict to map HTTP status codes (e.g. 404) to phrases (e.g. 'Not Found')
HTTP_CODES = httplib.responses.copy()
HTTP_CODES[418] = "I'm a teapot"  # RFC 2324
HTTP_CODES[428] = "Precondition Required"
HTTP_CODES[429] = "Too Many Requests"
HTTP_CODES[431] = "Request Header Fields Too Large"
HTTP_CODES[451] = "Unavailable For Legal Reasons"  # RFC 7725
HTTP_CODES[511] = "Network Authentication Required"
_HTTP_STATUS_LINES = {k: "%d %s" % (k, v) for (k, v) in HTTP_CODES.items()}

#: The default template used for error pages. Override with @error()
ERROR_PAGE_TEMPLATE = (
    """
%%try:
    %%from %s import DEBUG, request
    <!DOCTYPE HTML PUBLIC "-//IETF//DTD HTML 2.0//EN">
    <html>
        <head>
            <title>Error: {{e.status}}</title>
            <style type="text/css">
              html {background-color: #eee; font-family: sans-serif;}
              body {background-color: #fff; border: 1px solid #ddd;
                    padding: 15px; margin: 15px;}
              pre {background-color: #eee; border: 1px solid #ddd; padding: 5px;}
            </style>
        </head>
        <body>
            <h1>Error: {{e.status}}</h1>
            <p>Sorry, the requested URL <tt>{{repr(request.url)}}</tt>
               caused an error:</p>
            <pre>{{e.body}}</pre>
            %%if DEBUG and e.exception:
              <h2>Exception:</h2>
              %%try:
                %%exc = repr(e.exception)
              %%except:
                %%exc = '<unprintable %%s object>' %% type(e.exception).__name__
              %%end
              <pre>{{exc}}</pre>
            %%end
            %%if DEBUG and e.traceback:
              <h2>Traceback:</h2>
              <pre>{{e.traceback}}</pre>
            %%end
        </body>
    </html>
%%except ImportError:
    <b>ImportError:</b> Could not generate the error page. Please add bottle to
    the import path.
%%end
"""
    % __name__
)

#: A thread-safe instance of :class:`LocalRequest`. If accessed from within a
#: request callback, this instance always refers to the *current* request
#: (even on a multi-threaded server).
request = LocalRequest()

#: A thread-safe instance of :class:`LocalResponse`. It is used to change the
#: HTTP response for the *current* request.
response = LocalResponse()

#: A thread-safe namespace. Not used by Bottle.
local = threading.local()

# Initialize app stack (create first empty Bottle app now deferred until needed)
# BC: 0.6.4 and needed for run()
apps = app = default_app = AppStack()

#: A virtual package that redirects import statements.
#: Example: ``import bottle.ext.sqlite`` actually imports `bottle_sqlite`.
ext = _ImportRedirect(
    "bottle.ext" if __name__ == "__main__" else __name__ + ".ext", "bottle_%s"
).module


def _main(argv):  # pragma: no coverage
    args, parser = _cli_parse(argv)

    def _cli_error(cli_msg):
        parser.print_help()
        _stderr("\nError: %s\n" % cli_msg)
        sys.exit(1)

    if args.version:
        print("Bottle %s" % __version__)
        sys.exit(0)
    if not args.app:
        _cli_error("No application entry point specified.")

    sys.path.insert(0, ".")
    sys.modules.setdefault("bottle", sys.modules["__main__"])

    host, port = (args.bind or "localhost"), 8080
    if ":" in host and host.rfind("]") < host.rfind(":"):
        host, port = host.rsplit(":", 1)
    host = host.strip("[]")

    config = ConfigDict()

    for cfile in args.conf or []:
        try:
            if cfile.endswith(".json"):
                with open(cfile, "rb") as fp:
                    config.load_dict(json_loads(fp.read()))
            else:
                config.load_config(cfile)
        except configparser.Error as parse_error:
            _cli_error(parse_error)
        except OSError:
            _cli_error("Unable to read config file %r" % cfile)
        except (UnicodeError, TypeError, ValueError) as error:
            _cli_error(f"Unable to parse config file {cfile!r}: {error}")

    for cval in args.param or []:
        if "=" in cval:
            config.update((cval.split("=", 1),))
        else:
            config[cval] = True

    run(
        args.app,
        host=host,
        port=int(port),
        server=args.server,
        reloader=args.reload,
        plugins=args.plugin,
        debug=args.debug,
        config=config,
    )


# endregion

# region: dbt-core-interface server

SERVER_MUTEX = threading.Lock()


@dataclass
class ServerRunResult:
    """The result of running a query."""

    column_names: List[str]
    rows: List[List[Any]]
    raw_code: str
    executed_code: str


@dataclass
class ServerCompileResult:
    """The result of compiling a project."""

    result: str


@dataclass
class ServerResetResult:
    """The result of resetting the Server database."""

    result: str


@dataclass
class ServerRegisterResult:
    """The result of registering a project."""

    added: str
    projects: List[str]


@dataclass
class ServerUnregisterResult:
    """The result of unregistering a project."""

    removed: str
    projects: List[str]


class ServerErrorCode(Enum):
    """The error codes that can be returned by the Server API."""

    FailedToReachServer = -1
    CompileSqlFailure = 1
    ExecuteSqlFailure = 2
    ProjectParseFailure = 3
    ProjectNotRegistered = 4
    ProjectHeaderNotSupplied = 5


@dataclass
class ServerError:
    """An error that can be serialized to JSON."""

    code: ServerErrorCode
    message: str
    data: Dict[str, Any]


@dataclass
class ServerErrorContainer:
    """A container for an ServerError that can be serialized to JSON."""

    error: ServerError


def server_serializer(o):
    """Encode JSON. Handles server-specific types."""
    if isinstance(o, decimal.Decimal):
        return float(o)
    if isinstance(o, ServerErrorCode):
        return o.value
    return str(o)


def remove_comments(string) -> str:  # noqa: C901
    """Remove comments from a string."""
    pattern = r"(\".*?\"|\'.*?\')|(/\*.*?\*/|//[^\r\n]*$)"
    # first group captures quoted strings (double or single)
    # second group captures comments (//single-line or /* multi-line */)
    regex = re.compile(pattern, re.MULTILINE | re.DOTALL)

    def _replacer(match):
        # if the 2nd group (capturing comments) is not None,
        # it means we have captured a non-quoted (real) comment string.
        if match.group(2) is not None:
            return ""  # so we will return empty to remove the comment
        else:  # otherwise, we will return the 1st group
            return match.group(1)  # captured quoted-string

    multiline_comments_removed = regex.sub(_replacer, string) + "\n"
    output = ""
    for line in multiline_comments_removed.splitlines(keepends=True):
        if line.strip().startswith("--"):
            continue
        s_quote_c = 0
        d_quote_c = 0
        cmt_dash = 0
        split_ix = -1
        for i, c in enumerate(line):
            if cmt_dash >= 2:
                # found 2 sequential dashes, split here
                split_ix = i - cmt_dash
                break
            if c == '"':
                # inc quote count
                d_quote_c += 1
            elif c == "'":
                # inc quote count
                s_quote_c += 1
            elif c == "-" and d_quote_c % 2 == 0 and s_quote_c % 2 == 0:
                # dash and not in a quote, inc dash count
                cmt_dash += 1
                continue
            # reset dash count each iteration
            cmt_dash = 0
        if split_ix > 0:
            output += line[:split_ix] + "\n"
        else:
            output += line
    return "".join(output)


class DbtInterfaceServerPlugin:
    """Used to inject the dbt-core-interface runner into the request context."""

    name = "dbt-interface-server"
    api = 2

    def __init__(self, runner: Optional[DbtProject] = None):
        """Initialize the plugin with the runner to inject into the request context."""
        self.runners = DbtProjectContainer()
        if runner:
            self.runners.add_parsed_project(runner)

    def apply(self, callback, route):
        """Apply the plugin to the route callback."""

        def wrapper(*args, **kwargs):
            start = time.time()
            body = callback(*args, **kwargs, runners=self.runners)
            end = time.time()
            response.headers["X-dbt-Exec-Time"] = str(end - start)
            return body

        return wrapper


@route("/run", method="POST")
def run_sql(runners: DbtProjectContainer) -> Union[ServerRunResult, ServerErrorContainer, str]:
    """Run SQL against a dbt project."""
    # Project Support
    project_runner = (
        runners.get_project(request.get_header("X-dbt-Project")) or runners.get_default_project()
    )
    if not project_runner:
        response.status = 400
        return asdict(
            ServerErrorContainer(
                error=ServerError(
                    code=ServerErrorCode.ProjectNotRegistered,
                    message=(
                        "Project is not registered. Make a POST request to the /register endpoint"
                        " first to register a runner"
                    ),
                    data={"registered_projects": runners.registered_projects()},
                )
            )
        )

    # Query Construction
    query = remove_comments(request.body.read().decode("utf-8"))
    limit = request.query.get("limit", 200)
    query_with_limit = (
        # we need to support `TOP` too
        f"select * from ({query}) as __server_query limit {limit}"
    )

    try:
        result = project_runner.execute_code(query_with_limit)
    except Exception as execution_err:
        return asdict(
            ServerErrorContainer(
                error=ServerError(
                    code=ServerErrorCode.ExecuteSqlFailure,
                    message=str(execution_err),
                    data=execution_err.__dict__,
                )
            )
        )

    # Re-extract compiled query and return data structure
    compiled_query = re.search(
        r"select \* from \(([\w\W]+)\) as __server_query", result.compiled_code
    ).groups()[0]
    return asdict(
        ServerRunResult(
            rows=[list(row) for row in result.table.rows],
            column_names=result.table.column_names,
            executed_code=compiled_query.strip(),
            raw_code=query,
        )
    )


@route("/compile", method="POST")
def compile_sql(
    runners: DbtProjectContainer,
) -> Union[ServerCompileResult, ServerErrorContainer, str]:
    """Compiles a SQL query."""
    # Project Support
    project_runner = (
        runners.get_project(request.get_header("X-dbt-Project")) or runners.get_default_project()
    )
    if not project_runner:
        response.status = 400
        return asdict(
            ServerErrorContainer(
                error=ServerError(
                    code=ServerErrorCode.ProjectNotRegistered,
                    message=(
                        "Project is not registered. Make a POST request to the /register endpoint"
                        " first to register a runner"
                    ),
                    data={"registered_projects": runners.registered_projects()},
                )
            )
        )

    # Query Compilation
    query: str = request.body.read().decode("utf-8").strip()
    if has_jinja(query):
        try:
            compiled_query = project_runner.compile_code(query).compiled_code
        except Exception as compile_err:
            return asdict(
                ServerErrorContainer(
                    error=ServerError(
                        code=ServerErrorCode.CompileSqlFailure,
                        message=str(compile_err),
                        data=compile_err.__dict__,
                    )
                )
            )
    else:
        compiled_query = query

    return asdict(ServerCompileResult(result=compiled_query))


@route(["/parse", "/reset"])
def reset(runners: DbtProjectContainer) -> Union[ServerResetResult, ServerErrorContainer, str]:
    """Reset the runner and clear the cache."""
    # Project Support
    project_runner = (
        runners.get_project(request.get_header("X-dbt-Project")) or runners.get_default_project()
    )
    if not project_runner:
        response.status = 400
        return asdict(
            ServerErrorContainer(
                error=ServerError(
                    code=ServerErrorCode.ProjectNotRegistered,
                    message=(
                        "Project is not registered. Make a POST request to the /register endpoint"
                        " first to register a runner"
                    ),
                    data={"registered_projects": runners.registered_projects()},
                )
            )
        )

    # Determines if we should clear caches and reset config before re-seeding runner
    reset = str(request.query.get("reset", "false")).lower() == "true"

    # Get targets
    old_target = getattr(project_runner.base_config, "target", project_runner.config.target_name)
    new_target = request.query.get("target", old_target)

    if not reset and old_target == new_target:
        # Async (target same)
        if SERVER_MUTEX.acquire(blocking=False):
            LOGGER.debug("Mutex locked")
            parse_job = threading.Thread(
                target=_reset, args=(project_runner, reset, old_target, new_target)
            )
            parse_job.start()
            return asdict(ServerResetResult(result="Initializing project parsing"))
        else:
            LOGGER.debug("Mutex is locked, reparse in progress")
            return asdict(ServerResetResult(result="Currently reparsing project"))
    else:
        # Sync (target changed or reset is true)
        if SERVER_MUTEX.acquire(blocking=old_target != new_target):
            LOGGER.debug("Mutex locked")
            return asdict(_reset(project_runner, reset, old_target, new_target))
        else:
            LOGGER.debug("Mutex is locked, reparse in progress")
            return asdict(ServerResetResult(result="Currently reparsing project"))


def _reset(
    runner: DbtProject, reset: bool, old_target: str, new_target: str
) -> Union[ServerResetResult, ServerErrorContainer]:
    """Reset the project runner.

    Can be called asynchronously or synchronously.
    """
    target_did_change = old_target != new_target
    try:
        runner.base_config.target = new_target
        LOGGER.debug("Starting reparse")
        runner.safe_parse_project(reinit=reset or target_did_change)
    except Exception as reparse_err:
        LOGGER.debug("Reparse error")
        runner.base_config.target = old_target
        rv = ServerErrorContainer(
            error=ServerError(
                code=ServerErrorCode.ProjectParseFailure,
                message=str(reparse_err),
                data=reparse_err.__dict__,
            )
        )
    else:
        LOGGER.debug("Reparse success")
        rv = ServerResetResult(
            result=(
                f"Profile target changed from {old_target} to {new_target}!"
                if target_did_change
                else f"Reparsed project with profile {old_target}!"
            )
        )
    finally:
        LOGGER.debug("Unlocking mutex")
        SERVER_MUTEX.release()
    return rv


@route("/register", method="POST")
def register(runners: DbtProjectContainer) -> Union[ServerResetResult, ServerErrorContainer, str]:
    """Register a new project runner."""
    # Project Support
    project = request.get_header("X-dbt-Project")
    if not project:
        response.status = 400
        return asdict(
            ServerErrorContainer(
                error=ServerError(
                    code=ServerErrorCode.ProjectHeaderNotSupplied,
                    message=(
                        "Project header `X-dbt-Project` was not supplied but is required for this"
                        " endpoint"
                    ),
                    data=dict(request.headers),
                )
            )
        )
    if project in runners:
        # Idempotent
        return asdict(ServerRegisterResult(added=project, projects=runners.registered_projects()))

    # Inputs
    project_dir = request.json["project_dir"]
    profiles_dir = request.json["profiles_dir"]
    target = request.json.get("target")

    try:
        new_runner = DbtProject(
            project_dir=project_dir,
            profiles_dir=profiles_dir,
            target=target,
        )
    except Exception as init_err:
        return asdict(
            ServerErrorContainer(
                error=ServerError(
                    code=ServerErrorCode.ProjectParseFailure,
                    message=str(init_err),
                    data=init_err.__dict__,
                )
            )
        )

    runners[project] = new_runner
    runners.add_parsed_project
    return asdict(ServerRegisterResult(added=project, projects=runners.registered_projects()))


@route("/unregister", method="POST")
def unregister(runners: DbtProjectContainer) -> Union[ServerResetResult, ServerErrorContainer, str]:
    """Unregister a project runner from the server."""
    # Project Support
    project = request.get_header("X-dbt-Project")
    if not project:
        response.status = 400
        return asdict(
            ServerErrorContainer(
                error=ServerError(
                    code=ServerErrorCode.ProjectHeaderNotSupplied,
                    message=(
                        "Project header `X-dbt-Project` was not supplied but is required for this"
                        " endpoint"
                    ),
                    data=dict(request.headers),
                )
            )
        )
    if project not in runners:
        response.status = 400
        return asdict(
            ServerErrorContainer(
                error=ServerError(
                    code=ServerErrorCode.ProjectNotRegistered,
                    message=(
                        "Project is not registered. Make a POST request to the /register endpoint"
                        " first to register a runner"
                    ),
                    data={"registered_projects": runners.registered_projects()},
                )
            )
        )
    runners.drop_project(project)
    return asdict(ServerUnregisterResult(removed=project, projects=runners.registered_projects()))


@route("/v1/info", methods="GET")
def trino_info(runners: DbtProjectContainer):
    """Trino info endpoint."""
    return {
        "coordinator": {},
        "workers": [],
        "memory": {},
        "jvm": {},
        "system": {},
    }


# TODO: These are here while we map agate types to trino types.
# public final class ClientStandardTypes
# {
#     public static final String BIGINT = "bigint";
#     public static final String INTEGER = "integer";
#     public static final String SMALLINT = "smallint";
#     public static final String TINYINT = "tinyint";
#     public static final String BOOLEAN = "boolean";
#     public static final String DATE = "date";
#     public static final String DECIMAL = "decimal";
#     public static final String REAL = "real";
#     public static final String DOUBLE = "double";
#     public static final String HYPER_LOG_LOG = "HyperLogLog";
#     public static final String QDIGEST = "qdigest";
#     public static final String P4_HYPER_LOG_LOG = "P4HyperLogLog";
#     public static final String INTERVAL_DAY_TO_SECOND = "interval day to second";
#     public static final String INTERVAL_YEAR_TO_MONTH = "interval year to month";
#     public static final String TIMESTAMP = "timestamp";
#     public static final String TIMESTAMP_WITH_TIME_ZONE = "timestamp with time zone";
#     public static final String TIME = "time";
#     public static final String TIME_WITH_TIME_ZONE = "time with time zone";
#     public static final String VARBINARY = "varbinary";
#     public static final String VARCHAR = "varchar";
#     public static final String CHAR = "char";
#     public static final String ROW = "row";
#     public static final String ARRAY = "array";
#     public static final String MAP = "map";
#     public static final String JSON = "json";
#     public static final String IPADDRESS = "ipaddress";
#     public static final String UUID = "uuid";
#     public static final String GEOMETRY = "Geometry";
#     public static final String SPHERICAL_GEOGRAPHY = "SphericalGeography";
#     public static final String BING_TILE = "BingTile";
#     private ClientStandardTypes() {}
# }

# TODO: This is just a note to acknowledge that we cannot use the default trino catalog
# yet some integrations may expect this type of query to succeed.
# select schema_name AS label,
# schema_name AS schema,
# 'connection.schema' as type,
# 'group-by-ref-type' as iconId,
# '<catalog>' as database
# from <catalog>.information_schema.schemata


@route("/v1/statement", method="POST")
def trino_statement(runners: DbtProjectContainer):
    """Trino statement endpoint.

    This endpoint is used to execute queries and return the results.
    It is very minimal right now. The only purpose is to proxy SELECT queries
    to dbt from a JDBC and return the results to the JDBC.
    """
    from agate import data_types

    # User Support
    _user = request.headers.get("X-Presto-User", "default")
    # Project Support
    project_runner = (
        runners.get_project(request.get_header("X-dbt-Project")) or runners.get_default_project()
    )
    if not project_runner:
        return {
            "errorName": "ProjectNotRegistered",
            "errorType": "USER_ERROR",
            "errorLocation": {"lineNumber": 1, "columnNumber": 1},
            "error": "Project is not registered. Make a POST request to the /register endpoint",
        }
    query = request.body.read().decode("utf-8")
    res = project_runner.execute_code(query)
    columns = []
    for column in res.table.columns:
        if isinstance(column.data_type, data_types.Text):
            columns += [
                {
                    "name": column.name,
                    "type": "varchar",
                    "typeSignature": {
                        "rawType": "varchar",
                        "arguments": [{"kind": "LONG_LITERAL", "value": 255}],
                    },
                }
            ]
        elif isinstance(column.data_type, data_types.Number):
            columns += [
                {
                    "name": column.name,
                    "type": "bigint",
                    "typeSignature": {"rawType": "bigint", "arguments": []},
                }
            ]
        elif isinstance(column.data_type, data_types.Boolean):
            columns += [
                {
                    "name": column.name,
                    "type": "boolean",
                    "typeSignature": {"rawType": "boolean", "arguments": []},
                }
            ]
        elif isinstance(column.data_type, data_types.Date):
            columns += [
                {
                    "name": column.name,
                    "type": "date",
                    "typeSignature": {"rawType": "date", "arguments": []},
                }
            ]
        elif isinstance(column.data_type, data_types.DateTime):
            columns += [
                {
                    "name": column.name,
                    "type": "timestamp",
                    "typeSignature": {"rawType": "timestamp", "arguments": []},
                }
            ]
        elif isinstance(column.data_type, data_types.TimeDelta):
            columns += [
                {
                    "name": column.name,
                    "type": "interval day to second",
                    "typeSignature": {
                        "rawType": "interval day to second",
                        "arguments": [],
                    },
                }
            ]
        else:
            columns += [
                {
                    "name": column.name,
                    "type": "varchar",
                    "typeSignature": {
                        "rawType": "varchar",
                        "arguments": [{"kind": "LONG_LITERAL", "value": 255}],
                    },
                }
            ]
    return {
        "id": "someId",
        # TODO: this should not be static
        "infoUri": "http://localhost:8581/v1/info",
        "columns": columns,
        "data": [list(row) for row in res.table.rows],
        "stats": {
            "state": "FINISHED",
            "nodes": 1,
        },
    }


@route(["/health", "/api/health"], methods="GET")
def health_check(runners: DbtProjectContainer) -> dict:
    """Health check endpoint."""
    # Project Support
    project_runner = (
        runners.get_project(request.get_header("X-dbt-Project")) or runners.get_default_project()
    )
    if not project_runner:
        response.status = 400
        return asdict(
            ServerErrorContainer(
                error=ServerError(
                    code=ServerErrorCode.ProjectNotRegistered,
                    message=(
                        "Project is not registered. Make a POST request to the /register endpoint"
                        " first to register a runner"
                    ),
                    data={"registered_projects": runners.registered_projects()},
                )
            )
        )
    return {
        "result": {
            "status": "ready",
            "project_name": project_runner.config.project_name,
            "target_name": project_runner.config.target_name,
            "profile_name": project_runner.config.project_name,
            "logs": project_runner.config.log_path,
            "timestamp": str(datetime.utcnow()),
            "error": None,
        },
        "id": str(uuid.uuid4()),
        "dbt-interface-server": __name__,
    }


ServerPlugin = DbtInterfaceServerPlugin()
install(ServerPlugin)
install(JSONPlugin(json_dumps=lambda body: json.dumps(body, default=server_serializer)))


def run_server(runner: Optional[DbtProject] = None, host="localhost", port=8581):
    """Run the dbt core interface server.

    See supported servers below. By default, the server will run with the
    `WSGIRefServer` which is a pure Python server. If you want to use a different server,
    you will need to install the dependencies for that server.

    (CGIServer, FlupFCGIServer, WSGIRefServer, WaitressServer,
    CherryPyServer, CherootServer, PasteServer, FapwsServer,
    TornadoServer, AppEngineServer, TwistedServer, DieselServer,
    MeinheldServer, GunicornServer, EventletServer, GeventServer,
    BjoernServer, AiohttpServer, AiohttpUVLoopServer, AutoServer)
    """
    if runner:
        ServerPlugin.runners.add_parsed_project(runner)
    run(host=host, port=port)


# endregion

# region: dbt-core-interface data diffs

try:
    # TODO: we can drop this and use subprocesses to run git commands
    from git import Repo
except ImportError:
    pass
else:
    from pathlib import Path

    def build_diff_queries(model: str, runner: DbtProject) -> Tuple[str, str]:
        """Leverage git to build two temporary tables for diffing the results of a query throughout a change."""
        # Resolve git node
        node = runner.get_ref_node(model)
        dbt_path = Path(node.root_path)
        repo = Repo(dbt_path, search_parent_directories=True)
        t = next(Path(repo.working_dir).rglob(node.original_file_path)).relative_to(
            repo.working_dir
        )
        sha = repo.head.object.hexsha
        target = repo.head.object.tree[str(t)]

        # Create original node
        git_node_name = "z_" + sha[-7:]
        original_node = runner.get_server_node(
            target.data_stream.read().decode("utf-8"), git_node_name
        )

        # Alias changed node
        changed_node = node

        # Compile models
        original_node = runner.compile_node(original_node)
        changed_node = runner.compile_node(changed_node)

        return original_node.compiled_sql, changed_node.compiled_sql

    def build_diff_tables(model: str, runner: DbtProject) -> Tuple["BaseRelation", "BaseRelation"]:
        """Leverage git to build two temporary tables for diffing the results of a query throughout a change."""
        # Resolve git node
        node = runner.get_ref_node(model)
        dbt_path = Path(node.root_path)
        repo = Repo(dbt_path, search_parent_directories=True)
        t = next(Path(repo.working_dir).rglob(node.original_file_path)).relative_to(
            repo.working_dir
        )
        sha = repo.head.object.hexsha
        target = repo.head.object.tree[str(t)]

        # Create original node
        git_node_name = "z_" + sha[-7:]
        original_node = runner.get_server_node(
            target.data_stream.read().decode("utf-8"), git_node_name
        )

        # Alias changed node
        changed_node = node

        # Compile models
        original_node = runner.compile_node(original_node).node
        changed_node = runner.compile_node(changed_node).node

        # Lookup and resolve original ref based on git sha
        git_node_parts = original_node.database, "dbt_diff", git_node_name
        ref_a, did_exist = runner.get_or_create_relation(*git_node_parts)
        if not did_exist:
            LOGGER.info("Creating new relation for %s", ref_a)
            with runner.adapter.connection_named("dbt-osmosis"):
                runner.execute_macro(
                    "create_schema",
                    kwargs={"relation": ref_a},
                )
                runner.execute_macro(
                    "create_table_as",
                    kwargs={
                        "sql": original_node.compiled_sql,
                        "relation": ref_a,
                        "temporary": True,
                    },
                    run_compiled_sql=True,
                )

        # Resolve modified fake ref based on hash of it compiled SQL
        temp_node_name = (
            "z_"
            + hashlib.md5(
                changed_node.compiled_sql.encode("utf-8"),
                usedforsecurity=False,
            ).hexdigest()[-7:]
        )
        git_node_parts = original_node.database, "dbt_diff", temp_node_name
        ref_b, did_exist = runner.get_or_create_relation(*git_node_parts)
        if not did_exist:
            ref_b = runner.adapter.Relation.create(*git_node_parts)
            LOGGER.info("Creating new relation for %s", ref_b)
            with runner.adapter.connection_named("dbt-osmosis"):
                runner.execute_macro(
                    "create_schema",
                    kwargs={"relation": ref_b},
                )
                runner.execute_macro(
                    "create_table_as",
                    kwargs={
                        "sql": original_node.compiled_sql,
                        "relation": ref_b,
                        "temporary": True,
                    },
                    run_compiled_sql=True,
                )

        return ref_a, ref_b

    def diff_tables(
        ref_a: "BaseRelation",
        ref_b: "BaseRelation",
        pk: str,
        runner: DbtProject,
        aggregate: bool = True,
    ) -> "Table":
        """Given two relations, compare the results and return a table of the differences."""
        LOGGER.info("Running diff")
        _, table = runner.adapter_execute(
            runner.execute_macro(
                (
                    "_dbt_osmosis_compare_relations_agg"
                    if aggregate
                    else "_dbt_osmosis_compare_relations"
                ),
                kwargs={
                    "a_relation": ref_a,
                    "b_relation": ref_b,
                    "primary_key": pk,
                },
            ),
            auto_begin=True,
            fetch=True,
        )
        return table

    def diff_queries(
        sql_a: str, sql_b: str, pk: str, runner: DbtProject, aggregate: bool = True
    ) -> "Table":
        """Given two queries, compare the results and return a table of the differences."""
        LOGGER.info("Running diff")
        _, table = runner.adapter_execute(
            runner.execute_macro(
                "_dbt_osmosis_compare_queries_agg" if aggregate else "_dbt_osmosis_compare_queries",
                kwargs={
                    "a_query": sql_a,
                    "b_query": sql_b,
                    "primary_key": pk,
                },
            ),
            auto_begin=True,
            fetch=True,
        )
        return table

    def diff_and_print_to_console(
        model: str,
        pk: str,
        runner: DbtProject,
        make_temp_tables: bool = False,
        agg: bool = True,
        output: str = "table",
    ) -> None:
        """Compare two tables and print the results to the console."""
        import agate

        if make_temp_tables:
            table = diff_tables(*build_diff_tables(model, runner), pk, runner, agg)
        else:
            table = diff_queries(*build_diff_queries(model, runner), pk, runner, agg)
        print("")
        output = output.lower()
        if output == "table":
            table.print_table()
        elif output in ("chart", "bar"):
            if not agg:
                LOGGER.warn(
                    "Cannot render output format chart with --no-agg option, defaulting to table"
                )
                table.print_table()
            else:
                _table = table.compute(
                    [
                        (
                            "in_original, in_changed",
                            agate.Formula(agate.Text(), lambda r: "%(in_a)s, %(in_b)s" % r),
                        )
                    ]
                )
                _table.print_bars(
                    label_column_name="in_original, in_changed", value_column_name="count"
                )
        elif output == "csv":
            table.to_csv("dbt-osmosis-diff.csv")
        else:
            LOGGER.warn("No such output format %s, defaulting to table", output)
            table.print_table()


# endregion

if __name__ == "__main__":
    import argparse

    parser = argparse.ArgumentParser(
        description="Run the dbt interface server. Defaults to the WSGIRefServer"
    )
    parser.add_argument(
        "--host",
        default="localhost",
        help="The host to run the server on. Defaults to localhost",
    )
    parser.add_argument(
        "--port",
        default=8581,
        help="The port to run the server on. Defaults to 8581",
    )
    parser.add_argument(
        "--project",
        default=None,
        help="The path to the dbt project to run. Defaults to None",
    )
    args = parser.parse_args()
    if args.project:
        run_server(DbtProject.from_path(args.project), host=args.host, port=args.port)
    else:
        run_server(host=args.host, port=args.port)<|MERGE_RESOLUTION|>--- conflicted
+++ resolved
@@ -428,21 +428,11 @@
         # The adapter.setter verifies connection, resets TTL, and updates adapter ref on config
         # this is thread safe by virtue of the adapter_mutex on the adapter.setter
         try:
-<<<<<<< HEAD
-            from multiprocessing.context import SpawnContext
-
-            mp_context = SpawnContext()
-            self.adapter = self.get_adapter_cls()(self.config, mp_context)
-        except Exception as e:
-            LOGGER.debug(f"Failed to initialize adapter with SpawnContext, trying without it: {e}")
-            self.adapter = self.get_adapter_cls()(self.config)
-=======
             self.adapter = self.get_adapter_cls()(self.config)
         except TypeError:
             from dbt.mp_context import get_mp_context
 
             self.adapter = self.get_adapter_cls()(self.config, get_mp_context())
->>>>>>> c93975bf
 
     @property
     def adapter(self) -> "BaseAdapter":
